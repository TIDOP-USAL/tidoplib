/****************************************************************************
 *                                                                          *
 *  This file is part of TidopLib and can not be copied and/or distributed  *
 *  without the express permision of ITOS3D ENGINEERING S.L                 *
 *                                                                          *
 *  Contact: http://www.itos3d.com                                          *
 *           http://tidop.usal.es                                           *
 *                                                                          *
 *--------------------------------------------------------------------------*
 *                                                                          *
 *  Copyright (C) 2018, ITOS3D ENGINEERING S.L - All rights reserved        *
 *                                                                          *
 ****************************************************************************/

#ifndef TL_MATH_MATRIX_H
#define TL_MATH_MATRIX_H

#include "config_tl.h"

#include "tidop/core/defs.h"

#include <vector>
#include <array>
#include <valarray>

#include "tidop/core/exception.h"
#include "tidop/math/algebra/vector.h"

namespace tl
{

namespace math
{

/*! \addtogroup Math
 *  \{
 */


/*! \defgroup Algebra Algebra
 *  
 * Algebra
 *
 *  \{
 */


/*!
 * \brief Clase matriz 
 *
 */
template<size_t _rows, size_t _cols, typename T = double>
class Matrix
{

public:

  typedef T value_type;

public:

  /*!
   * \brief Constructora por defecto
   */
  Matrix();

  /*!
   * \brief Constructora de copia
   * \param[in] mat Objeto Matrix que se copia
   */
  Matrix(const Matrix &mat);

  /*!
   * \brief Constructor de movimiento
   * \param[in] mat Objeto Matrix que se mueve
   */
  Matrix(Matrix &&mat) TL_NOEXCEPT;

  /*!
   * \brief Constructor
   * \param[in] mat Matriz
   */
  Matrix(const std::array<std::array<T, _cols>, _rows> &mat);
  
  Matrix(std::initializer_list<std::initializer_list<T>> mat);

  /*!
   * \brief destructora
   */
  ~Matrix();

  /*!
   * \brief Operador de asignación de copia
   * \param[in] mat Objeto que se copia
   */
  Matrix &operator = (const Matrix<_rows, _cols, T> &mat);
  
  /*!
   * \brief Operador de asignación de movimiento
   * \param[in] mat Objeto que se mueve
   */
  Matrix &operator = (Matrix<_rows, _cols, T> &&mat) TL_NOEXCEPT;

  /*!
   * \brief Referencia al elemento en la posición fila (r) y columna (c)
   * \param[in] r Fila de la matriz
   * \param[in] c Columna de la matriz
   * \return Valor de la matriz en la posición fila y columna
   * <h4>Ejemplo</h4>
   * \code
   * Matrix3x3d matrix;
   * matrix.at(0, 0) = 1.5;
   * double value = matrix.at(0, 0);
   * \endcode
   */
  T &at(size_t r, size_t c);

  /*!
   * \brief Referencia constante al elemento en la posición fila (r) y columna (c)
   * \param[in] r Fila
   * \param[in] c Columna
   * \return Valor de la matriz en la posición fila y columna
   * <h4>Ejemplo</h4>
   * \code
   * const double value = matrix.at(0, 0);
   * \endcode
   */
  const T &at(size_t r, size_t c) const;

  /*!
   * \brief Número de filas de la matriz
   * \return Número de filas
   */
  //size_t rows() const;

  /*!
   * \brief Número de columnas de la matriz
   * \return Número de columnas
   */
  //size_t cols() const;

  /*!
   * \brief Matriz inversa
   * Una matriz cuadrada e invertible A tiene una matriz inversa \f[ A^{-1} \f] 
   * \param[out] invertibility Comprueba si la matriz es invertible
   * \return Matriz inversa
   * <h4>Ejemplo</h4>
   * Matrix<2, 2> mat_2x2;
   * mat_2x2.at(0, 0) = 2.;
   * mat_2x2.at(0, 1) = 3.;
   * mat_2x2.at(1, 0) = 1.;
   * mat_2x2.at(1, 1) = 4.;
   * bool invertible;
   * Matrix<2, 2> inv_mat = mat_2x2.inverse(&invertible);
   * \endcode
   */
  Matrix inverse(bool *invertibility = nullptr) const;

  /*!
   * \brief Calcula la matriz transpuesta
   * \return Matriz transpuesta
   */
  Matrix<_cols, _rows, T> transpose() const;

  /*!
   * \brief Calcula la matriz de adjuntos
   * \f[ adj(A) = C^T \f]
   * \return Matriz de adjuntos
   */
  Matrix adjugate() const;

  /*!
   * \brief Calcula la matriz cofactor
   * \return Matriz cofactor
   */
  Matrix cofactorMatrix() const;

  /*!
   * \brief Forma escalonada de fila
   */
  Matrix rowEchelonForm(T *determinant = nullptr) const;

  /*!
   * \brief Forma escalonada de fila reducida
   */
  //Matrix reducedRowEchelonForm(T *determinant = nullptr) const;

  /*!
   * \brief Determinante de la matriz
   * \return Determinante
   */
  T determinant() const;

  T trace() const;

  /*!
   * \brief Comprueba si la matrix es invertible
   * \return Verdadero si la matriz es invertible
   */
  bool invertible();

  /*!
   * \brief Comprueba si la matrix es singular
   * Una matriz cuadrada que no tiene inversa es singular. El 
   * determinante de una matriz singular es 0
   * \return Verdadero si la matriz es singular
   */
  bool singular();

  /*!
   * \brief Cofactor
   * El determinante obtenido al eliminar la fila y la columna de un elemento dado de una matriz o determinante. 
   * El cofactor está precedido por un signo + o - dependiendo de si el elemento está en una posición + o -.
   * \f[ (-)^{r+j} \f]
   * \return cofactor
   */
  T cofactor(size_t r, size_t c) const;

  /*!
   * \brief Primero menor
   * Un menor de una matriz cuadrada A es el determinante de alguna de las 
   * submatrices obtenidas a partir de la eliminación de una filas y una columna.
   * Se utilizan para el cálculo de la matriz de cofactores.
   *
   * \f[
   * A=\begin{bmatrix}
   * a1 & a2 & a3 \\
   * a4 & a5 & a6 \\
   * a7 & a8 & a9 \\
   * \end{bmatrix}
   * \f]
   *
   * \f[ M_{23} = a8*a1-a2*a7 \f]
   *
   * \return Primero menor
   */
  T firstMinor(size_t r, size_t c) const;


  /*!
   * \brief Construye una matriz de ceros
   * \f[
   * A=\begin{bmatrix}
   * 0 & 0 & 0 \\
   * 0 & 0 & 0 \\
   * 0 & 0 & 0 \\
   * \end{bmatrix}
   * \f]
   * \return
   */
  static Matrix zero();

  /*!
   * \brief Construye una matriz de 'unos'
   * \f[
   * A=\begin{bmatrix}
   * 1 & 1 & 1 \\
   * 1 & 1 & 1 \\
   * 1 & 1 & 1 \\
   * \end{bmatrix}
   * \f]
   * \return
   */
  static Matrix ones();

  /*!
   * \brief Construye la matriz identidad
   * \f[
   * A=\begin{bmatrix}
   * 1 & 0 & 0 \\
   * 0 & 1 & 0 \\
   * 0 & 0 & 1 \\
   * \end{bmatrix}
   * \f]
   * \return
   */
  static Matrix identity();

private:

  T determinant2x2() const;
  T determinant3x3() const;
  T determinant4x4() const;
  T determinantnxn() const;
  Matrix inverse2x2(bool *invertibility) const;
  Matrix inverse3x3(bool *invertibility) const;
  Matrix inverse4x4(bool *invertibility) const;
  Matrix inversenxn(bool *invertibility) const;
  Matrix adjoint2x2() const;
  Matrix adjoint3x3() const;
  Matrix adjoint4x4() const;
  Matrix adjointnxn() const;

public:

  const size_t rows = _rows;
  const size_t cols = _cols;

protected:

  std::array<std::array<T, _cols>, _rows> mMatrix;
 // size_t mRows;
 // size_t mCols;
};



/* Definición de alias Matrix */

typedef Matrix<2,2,int>    Matrix2x2i;
typedef Matrix<2,2,float>  Matrix2x2f;
typedef Matrix<2,2,double> Matrix2x2d;
typedef Matrix<3,3,int>    Matrix3x3i;
typedef Matrix<3,3,float>  Matrix3x3f;
typedef Matrix<3,3,double> Matrix3x3d;
typedef Matrix<4,4,int>    Matrix4x4i;
typedef Matrix<4,4,float>  Matrix4x4f;
typedef Matrix<4,4,double> Matrix4x4d;



/* Implementación Matrix */

template<size_t _rows, size_t _cols, typename T>
Matrix<_rows, _cols, T>::Matrix()
  //: rows(_rows),
  //  cols(_cols)
{
  T ini_val = -std::numeric_limits<T>().max();
  for (size_t r = 0; r < _rows; r++) {
    for (size_t c = 0; c < _cols; c++) {
      this->mMatrix[r][c] = ini_val;
    }
  }
}

template<size_t _rows, size_t _cols, typename T>
Matrix<_rows, _cols, T>::Matrix(const Matrix &mat)
  : mMatrix(mat.mMatrix)/*,
    rows(_rows),
    cols(_cols)*/
{
}

template<size_t _rows, size_t _cols, typename T>
Matrix<_rows, _cols, T>::Matrix(Matrix &&mat) TL_NOEXCEPT
  : mMatrix(std::forward<std::array<std::array<T, _cols>, _rows>>(mat.mMatrix))/*,
    rows(mat.rows),
    cols(mat.cols)*/
{
}


template<size_t _rows, size_t _cols, typename T>
Matrix<_rows, _cols, T>::Matrix(const std::array<std::array<T, _cols>, _rows> &mat)
  : mMatrix(mat)/*,
    rows(_rows),
    cols(_cols)*/
{
}

template<size_t _rows, size_t _cols, typename T> inline
Matrix<_rows, _cols, T>::Matrix(std::initializer_list<std::initializer_list<T>> mat)
  //: rows(_rows),
  //  cols(_cols)
{
  TL_TODO("ver por que peta con mas de 3 filas")
  size_t n_rows = mat.size();
  auto it_row = mat.begin();
  const T zero{0};
  for (size_t r = 0; r < this->rows; r++) {
    if (r <= n_rows){
      auto it_col = it_row->begin();
      for (size_t c = 0; c < this->cols; c++) {
        if (r <= n_rows){
          this->mMatrix[r][c] = *it_col++;
        } else{
          this->mMatrix[r][c] = zero;
        }
      }
      it_row++;
    } else{
      for (size_t c = 0; c < this->cols; c++) {
        this->mMatrix[r][c] = zero;
      }
    }
  }

}

template<size_t _rows, size_t _cols, typename T>
Matrix<_rows, _cols, T>::~Matrix()
{
}

template<size_t _rows, size_t _cols, typename T>
Matrix<_rows, _cols, T> &Matrix<_rows, _cols, T>::operator = (const Matrix& rot)
{
  if (this != &rot) {
    this->mMatrix = rot.mMatrix;
    //this->rows = rot.rows;
    //this->cols = rot.cols;
  }
  return *this;
}

template<size_t _rows, size_t _cols, typename T>
Matrix<_rows, _cols, T> &Matrix<_rows, _cols, T>::operator = (Matrix &&rot) TL_NOEXCEPT
{
  if (this != &rot) {
    this->mMatrix = std::forward<std::array<std::array<T, _cols>, _rows>>(rot.mMatrix);
    //this->rows = rot.rows;
    //this->cols = rot.cols;
  }
  return *this;
}

template<size_t _rows, size_t _cols, typename T>
T &Matrix<_rows, _cols, T>::at(size_t r, size_t c)
{
  return mMatrix[r][c];
}

template<size_t _rows, size_t _cols, typename T>
const T &Matrix<_rows, _cols, T>::at(size_t r, size_t c) const
{
  return mMatrix[r][c];
}

template<size_t _rows, size_t _cols, typename T> 
Matrix<_rows, _cols, T> Matrix<_rows, _cols, T>::inverse(bool *invertibility) const
{
  static_assert(_rows == _cols, "Non-Square Matrix");
  Matrix<_rows, _cols, T> matrix;

  if (mMatrix.size() == 2) {
    matrix = inverse2x2(invertibility);
  } else if (mMatrix.size() == 3) {
    matrix = inverse3x3(invertibility);
  } else if (mMatrix.size() == 4) {
    matrix = inverse4x4(invertibility);
  } else {
    matrix = inversenxn(invertibility);
  }

  return matrix;
}
<<<<<<< HEAD

template<size_t _rows, size_t _cols, typename T> 
Matrix<_cols, _rows, T> Matrix<_rows, _cols, T>::transpose() const
{
  Matrix<_cols, _rows, T> matrix;
  for (size_t r = 0; r < _rows; r++) {
    for (size_t c = 0; c < _cols; c++) {
      matrix.at(c, r) = mMatrix[r][c];
    }
  }
  return matrix;
}

template<size_t _rows, size_t _cols, typename T>
Matrix<_rows, _cols, T> Matrix<_rows, _cols, T>::adjugate() const
{
  static_assert(_rows == _cols, "Non-Square Matrix");
  Matrix<_rows, _cols, T> matrix = this->cofactorMatrix();
  return matrix.transpose();
}

template<size_t _rows, size_t _cols, typename T> 
Matrix<_rows, _cols, T> Matrix<_rows, _cols, T>::cofactorMatrix() const
{
  static_assert(_rows == _cols, "Non-Square Matrix");
  Matrix<_rows, _cols, T> matrix;
  for (size_t r = 0; r < _rows; r++) {
    for (size_t c = 0; c < _cols; c++) {
      matrix.at(r, c) = cofactor(r, c);
    }
  }
  return matrix;
}

template<size_t _rows, size_t _cols, typename T> 
Matrix<_rows, _cols, T> Matrix<_rows, _cols, T>::rowEchelonForm(T *determinant) const
{
  const T zero{0};
  const T one{1};
  T d = one;
  size_t n = mMatrix.size();
  std::array<std::array<T, _cols>, _rows> matrix(mMatrix);

  for (size_t i = 0; i < n; ++i) {
    T pivotElement = matrix[i][i];
    size_t pivotRow = i;
    for (size_t r = i + 1; r < n; ++r) {
      if (std::abs(matrix[r][i]) > std::abs(pivotElement)) {
        pivotElement = matrix[r][i];
        pivotRow = r;
      }
    }

    if (pivotElement == zero) {
      d = zero;
      break;
    }

    if (pivotRow != i) {
      matrix[i].swap(matrix[pivotRow]);
      d *= -one;
    }

    d *= pivotElement;

    for (size_t r = i + 1; r < n; ++r) {
      for (size_t c = i + 1; c < n; ++c) {
        matrix[r][c] -= matrix[r][i] * matrix[i][c] / pivotElement;
      }
    }
  }
        
  if (determinant) {
    *determinant = d;
  }

  return matrix;
}

//template<size_t _rows, size_t _cols, typename T> 
//Matrix<_rows, _cols, T> Matrix<_rows, _cols, T>::reducedRowEchelonForm(T *determinant) const
//{
//  const T zero{0};
//  const T one{1};
//  T d = one;
//  size_t n = mMatrix.size();
//  std::array<std::array<T, _cols>, _rows> matrix = this->rowEchelonForm(determinant);
//
//  return matrix;
//}

template<size_t _rows, size_t _cols, typename T> 
T Matrix<_rows, _cols, T>::determinant() const
{
  static_assert(_rows == _cols, "Non-Square Matrix");

  T d = static_cast<T>(1);
 
  if (mMatrix.size() == 2) {
    d = determinant2x2();
  } else if (mMatrix.size() == 3) {
    d = determinant3x3();
  } else if (mMatrix.size() == 4) {
    d = determinant4x4();
  } else {
    d = determinantnxn();
  }

  return d;
}

template<size_t _rows, size_t _cols, typename T> inline
bool tl::math::Matrix<_rows, _cols, T>::invertible()
{
  T det = determinant();
  if (det == static_cast<T>(0)) return false;
  else return true;
}

template<size_t _rows, size_t _cols, typename T> inline
bool tl::math::Matrix<_rows, _cols, T>::singular()
{
  T det = determinant();
  if (det == static_cast<T>(0)) return true;
  else return false;
}

template<size_t _rows, size_t _cols, typename T> 
T Matrix<_rows, _cols, T>::cofactor(size_t r, size_t c) const
{
  static_assert(_rows == _cols, "Non-Square Matrix");
  T sign = ((r + c) % 2 == 0) ? T{1} : -T{1};
  return sign * this->firstMinor(r, c);
}

template<size_t _rows, size_t _cols, typename T> 
T Matrix<_rows, _cols, T>::firstMinor(size_t r, size_t c) const
{
  static_assert(_rows == _cols, "Non-Square Matrix");

  size_t i = 0;
  size_t j = 0;
  Matrix<_rows-1, _cols-1, T> matrix;
  for (size_t row = 0; row < _rows; row++) {
    for (size_t col = 0; col < _cols; col++) {
      if (row != r && col != c) {
        matrix.at(i, j++) = this->mMatrix[row][col];
        if (j == _rows - 1) {
          j = 0;
          i++;
        }
      }
    }
  }
  return matrix.determinant();
}

template<size_t _rows, size_t _cols, typename T>
Matrix<_rows, _cols, T> Matrix<_rows, _cols, T>::zero()
{
  const T zero{0};
  Matrix<_rows, _cols, T> matrix;
  for (size_t r = 0; r < _rows; r++) {
    for (size_t c = 0; c < _cols; c++) {
      matrix.at(r, c) = zero;
    }
  }
  return matrix;
}

template<size_t _rows, size_t _cols, typename T>
Matrix<_rows, _cols, T> Matrix<_rows, _cols, T>::ones()
{
  const T one{1};
  Matrix<_rows, _cols, T> matrix;
  for (size_t r = 0; r < _rows; r++) {
    for (size_t c = 0; c < _cols; c++) {
      matrix.at(r, c) = one;
    }
  }
  return matrix;
}

template<size_t _rows, size_t _cols, typename T>
Matrix<_rows, _cols, T> Matrix<_rows, _cols, T>::identity()
{
  const T zero{0}; 
  const T one{1};
  Matrix<_rows, _cols, T> matrix;
  for (size_t r = 0; r < _rows; r++) {
    for (size_t c = 0; c < _cols; c++) {
      if (r == c) {
        matrix.at(r, c) = one;
      } else {
        matrix.at(r, c) = zero;
      }
    }
  }
  return matrix;
}

template<size_t _rows, size_t _cols, typename T> 
T Matrix<_rows, _cols, T>::determinant2x2() const
{
  T det = mMatrix[0][0] * mMatrix[1][1] - mMatrix[0][1] * mMatrix[1][0];
  return det;
}

template<size_t _rows, size_t _cols, typename T> 
T Matrix<_rows, _cols, T>::determinant3x3() const
{
  T c00 = mMatrix[1][1] * mMatrix[2][2] - mMatrix[1][2] * mMatrix[2][1];
  T c10 = mMatrix[1][2] * mMatrix[2][0] - mMatrix[1][0] * mMatrix[2][2];
  T c20 = mMatrix[1][0] * mMatrix[2][1] - mMatrix[1][1] * mMatrix[2][0];
  T det = mMatrix[0][0] * c00 + mMatrix[0][1] * c10 + mMatrix[0][2] * c20;
  return det;
}

template<size_t _rows, size_t _cols, typename T> 
T Matrix<_rows, _cols, T>::determinant4x4() const
{
  T a0 = mMatrix[0][0] * mMatrix[1][1] - mMatrix[0][1] * mMatrix[1][0];
  T a1 = mMatrix[0][0] * mMatrix[1][2] - mMatrix[0][2] * mMatrix[1][0];
  T a2 = mMatrix[0][0] * mMatrix[1][3] - mMatrix[0][3] * mMatrix[1][0];
  T a3 = mMatrix[0][1] * mMatrix[1][2] - mMatrix[0][2] * mMatrix[1][1];
  T a4 = mMatrix[0][1] * mMatrix[1][3] - mMatrix[0][3] * mMatrix[1][1];
  T a5 = mMatrix[0][2] * mMatrix[1][3] - mMatrix[0][3] * mMatrix[1][2];
  T b0 = mMatrix[2][0] * mMatrix[3][1] - mMatrix[2][1] * mMatrix[3][0];
  T b1 = mMatrix[2][0] * mMatrix[3][2] - mMatrix[2][2] * mMatrix[3][0];
  T b2 = mMatrix[2][0] * mMatrix[3][3] - mMatrix[2][3] * mMatrix[3][0];
  T b3 = mMatrix[2][1] * mMatrix[3][2] - mMatrix[2][2] * mMatrix[3][1];
  T b4 = mMatrix[2][1] * mMatrix[3][3] - mMatrix[2][3] * mMatrix[3][1];
  T b5 = mMatrix[2][2] * mMatrix[3][3] - mMatrix[2][3] * mMatrix[3][2];
  T det = a0 * b5 - a1 * b4 + a2 * b3 + a3 * b2 - a4 * b1 + a5 * b0;
  return det;
}

template<size_t _rows, size_t _cols, typename T> 
T Matrix<_rows, _cols, T>::determinantnxn() const
{
  const T zero{0};
  const T one{1};
  T d = one;
  size_t n = mMatrix.size();
  std::array<std::array<T, _cols>, _rows> matrix(mMatrix);

  for (size_t i = 0; i < n; ++i) {
    T pivotElement = matrix[i][i];
    size_t pivotRow = i;
    for (size_t r = i + 1; r < n; ++r) {
      if (std::abs(matrix[r][i]) > std::abs(pivotElement)) {
        pivotElement = matrix[r][i];
        pivotRow = r;
      }
    }

    if (pivotElement == zero) {
      return zero;
    }

    if (pivotRow != i) {
      matrix[i].swap(matrix[pivotRow]);
      d *= -one;
    }

    d *= pivotElement;

    for (size_t r = i + 1; r < n; ++r) {
      for (size_t c = i + 1; c < n; ++c) {
        matrix[r][c] -= matrix[r][i] * matrix[i][c] / pivotElement;
      }
    }
  }
  return d;
}

=======
>>>>>>> b386d4d6
template<size_t _rows, size_t _cols, typename T> 
Matrix<_rows, _cols, T> Matrix<_rows, _cols, T>::inverse2x2(bool *invertibility) const
{
  Matrix<_rows, _cols, T> matrix;
  T det = determinant2x2();
  if (det != static_cast<T>(0)) {
    matrix.at(0, 0) =  mMatrix[1][1] / det;
    matrix.at(0, 1) = -mMatrix[0][1] / det;
    matrix.at(1, 0) = -mMatrix[1][0] / det;
    matrix.at(1, 1) =  mMatrix[0][0] / det;
    if (invertibility) *invertibility = true;
  } else {
    if (invertibility) *invertibility = false;
  }
  return matrix;
}

template<size_t _rows, size_t _cols, typename T> 
Matrix<_rows, _cols, T> Matrix<_rows, _cols, T>::inverse3x3(bool *invertibility) const
{
  Matrix<_rows, _cols, T> matrix;

  Matrix<_rows, _cols, T> adj = this->adjoint3x3();
  T det = mMatrix[0][0] * adj.at(0, 0) + mMatrix[0][1] * adj.at(1, 0) + mMatrix[0][2] * adj.at(2, 0);

  if (det != static_cast<T>(0)) {

    matrix = adj / det;

    if (invertibility) *invertibility = true;
  } else {
    if (invertibility) *invertibility = false;
  }

  return matrix;
}

template<size_t _rows, size_t _cols, typename T> 
Matrix<_rows, _cols, T> Matrix<_rows, _cols, T>::inverse4x4(bool *invertibility) const
{
  Matrix<_rows, _cols, T> matrix;

  T m00 = mMatrix[0][0];
  T m01 = mMatrix[0][1];
  T m02 = mMatrix[0][2];
  T m03 = mMatrix[0][3];
  T m10 = mMatrix[1][0];
  T m11 = mMatrix[1][1];
  T m12 = mMatrix[1][2];
  T m13 = mMatrix[1][3];
  T m20 = mMatrix[2][0];
  T m21 = mMatrix[2][1];
  T m22 = mMatrix[2][2];
  T m23 = mMatrix[2][3];
  T m30 = mMatrix[3][0];
  T m31 = mMatrix[3][1];
  T m32 = mMatrix[3][2];
  T m33 = mMatrix[3][3];

  T a0 = m00 * m11 - m01 * m10;
  T a1 = m00 * m12 - m02 * m10;
  T a2 = m00 * m13 - m03 * m10;
  T a3 = m01 * m12 - m02 * m11;
  T a4 = m01 * m13 - m03 * m11;
  T a5 = m02 * m13 - m03 * m12;
  T b0 = m20 * m31 - m21 * m30;
  T b1 = m20 * m32 - m22 * m30;
  T b2 = m20 * m33 - m23 * m30;
  T b3 = m21 * m32 - m22 * m31;
  T b4 = m21 * m33 - m23 * m31;
  T b5 = m22 * m33 - m23 * m32;
  T det = a0 * b5 - a1 * b4 + a2 * b3 + a3 * b2 - a4 * b1 + a5 * b0;

  if (det != static_cast<T>(0)) {
    
    matrix.at(0, 0) = ( m11 * b5 - m12 * b4 + m13 * b3) / det;
    matrix.at(0, 1) = (-m01 * b5 + m02 * b4 - m03 * b3) / det;
    matrix.at(0, 2) = ( m31 * a5 - m32 * a4 + m33 * a3) / det;
    matrix.at(0, 3) = (-m21 * a5 + m22 * a4 - m23 * a3) / det;
    matrix.at(1, 0) = (-m10 * b5 + m12 * b2 - m13 * b1) / det;
    matrix.at(1, 1) = ( m00 * b5 - m02 * b2 + m03 * b1) / det;
    matrix.at(1, 2) = (-m30 * a5 + m32 * a2 - m33 * a1) / det;
    matrix.at(1, 3) = ( m20 * a5 - m22 * a2 + m23 * a1) / det;
    matrix.at(2, 0) = ( m10 * b4 - m11 * b2 + m13 * b0) / det;
    matrix.at(2, 1) = (-m00 * b4 + m01 * b2 - m03 * b0) / det;
    matrix.at(2, 2) = ( m30 * a4 - m31 * a2 + m33 * a0) / det;
    matrix.at(2, 3) = (-m20 * a4 + m21 * a2 - m23 * a0) / det;
    matrix.at(3, 0) = (-m10 * b3 + m11 * b1 - m12 * b0) / det;
    matrix.at(3, 1) = ( m00 * b3 - m01 * b1 + m02 * b0) / det;
    matrix.at(3, 2) = (-m30 * a3 + m31 * a1 - m32 * a0) / det;
    matrix.at(3, 3) = ( m20 * a3 - m21 * a1 + m22 * a0) / det;

    if (invertibility) *invertibility = true;
  } else {
    if (invertibility) *invertibility = false;
  }

  return matrix;
}

template<size_t _rows, size_t _cols, typename T> 
Matrix<_rows, _cols, T> Matrix<_rows, _cols, T>::inversenxn(bool *invertibility) const
{
  Matrix<_rows, _cols, T> matrix;
<<<<<<< HEAD
  T det;// = determinantnxn();
  matrix = this->rowEchelonForm(invertibility, &det);
  if (det != static_cast<T>(0)) {
    if (invertibility) *invertibility = true;



  } else {
    // Matriz singular, no se puede encontrar la inversa;
=======

  T det = determinantnxn();
  if (det != static_cast<T>(0)) {
    Matrix<_rows, _cols, T> adjoint = this->adjugate();
    matrix = adjoint / det;
  } else {
>>>>>>> b386d4d6
    if (invertibility != nullptr) *invertibility = false;
  }

  return matrix;
}

template<size_t _rows, size_t _cols, typename T> 
Matrix<_cols, _rows, T> Matrix<_rows, _cols, T>::transpose() const
{
  Matrix<_cols, _rows, T> matrix;
  for (size_t r = 0; r < _rows; r++) {
    for (size_t c = 0; c < _cols; c++) {
      matrix.at(c, r) = mMatrix[r][c];
    }
  }
  return matrix;
}

template<size_t _rows, size_t _cols, typename T>
Matrix<_rows, _cols, T> Matrix<_rows, _cols, T>::adjugate() const
{
  static_assert(_rows == _cols, "Non-Square Matrix");

  Matrix<_cols, _rows, T> matrix;
  if (mMatrix.size() == 2) {
    matrix = adjoint2x2();
  } else if (mMatrix.size() == 3) {
    matrix = adjoint3x3();
  } else if (mMatrix.size() == 4) {
    matrix = adjoint4x4();
  } else {
    matrix = adjointnxn();
  }

  return matrix;
}

template<size_t _rows, size_t _cols, typename T>
Matrix<_rows, _cols, T> Matrix<_rows, _cols, T>::adjoint2x2() const
{
  Matrix<_rows, _cols, T> matrix;
  matrix.at(0, 0) = mMatrix[1][1];
  matrix.at(0, 1) = -mMatrix[0][1];
  matrix.at(1, 0) = -mMatrix[1][0];
  matrix.at(1, 1) = mMatrix[0][0];
  return matrix;
}

template<size_t _rows, size_t _cols, typename T>
Matrix<_rows, _cols, T> Matrix<_rows, _cols, T>::adjoint3x3() const
{
  Matrix<_rows, _cols, T> matrix;
  matrix.at(0, 0) = mMatrix[1][1] * mMatrix[2][2] - mMatrix[1][2] * mMatrix[2][1];
  matrix.at(0, 1) = mMatrix[0][2] * mMatrix[2][1] - mMatrix[0][1] * mMatrix[2][2];
  matrix.at(0, 2) = mMatrix[0][1] * mMatrix[1][2] - mMatrix[0][2] * mMatrix[1][1];
  matrix.at(1, 0) = mMatrix[1][2] * mMatrix[2][0] - mMatrix[1][0] * mMatrix[2][2];
  matrix.at(1, 1) = mMatrix[0][0] * mMatrix[2][2] - mMatrix[0][2] * mMatrix[2][0];
  matrix.at(1, 2) = mMatrix[0][2] * mMatrix[1][0] - mMatrix[0][0] * mMatrix[1][2];
  matrix.at(2, 0) = mMatrix[1][0] * mMatrix[2][1] - mMatrix[1][1] * mMatrix[2][0];
  matrix.at(2, 1) = mMatrix[0][1] * mMatrix[2][0] - mMatrix[0][0] * mMatrix[2][1];
  matrix.at(2, 2) = mMatrix[0][0] * mMatrix[1][1] - mMatrix[0][1] * mMatrix[1][0];
  return matrix;
}

template<size_t _rows, size_t _cols, typename T>
Matrix<_rows, _cols, T> Matrix<_rows, _cols, T>::adjoint4x4() const
{
  Matrix<_rows, _cols, T> matrix;

  T m00 = mMatrix[0][0];
  T m01 = mMatrix[0][1];
  T m02 = mMatrix[0][2];
  T m03 = mMatrix[0][3];
  T m10 = mMatrix[1][0];
  T m11 = mMatrix[1][1];
  T m12 = mMatrix[1][2];
  T m13 = mMatrix[1][3];
  T m20 = mMatrix[2][0];
  T m21 = mMatrix[2][1];
  T m22 = mMatrix[2][2];
  T m23 = mMatrix[2][3];
  T m30 = mMatrix[3][0];
  T m31 = mMatrix[3][1];
  T m32 = mMatrix[3][2];
  T m33 = mMatrix[3][3];

  T a0 = m00 * m11 - m01 * m10;
  T a1 = m00 * m12 - m02 * m10;
  T a2 = m00 * m13 - m03 * m10;
  T a3 = m01 * m12 - m02 * m11;
  T a4 = m01 * m13 - m03 * m11;
  T a5 = m02 * m13 - m03 * m12;
  T b0 = m20 * m31 - m21 * m30;
  T b1 = m20 * m32 - m22 * m30;
  T b2 = m20 * m33 - m23 * m30;
  T b3 = m21 * m32 - m22 * m31;
  T b4 = m21 * m33 - m23 * m31;
  T b5 = m22 * m33 - m23 * m32;

  matrix.at(0, 0) =  m11 * b5 - m12 * b4 + m13 * b3;
  matrix.at(0, 1) = -m01 * b5 + m02 * b4 - m03 * b3;
  matrix.at(0, 2) =  m31 * a5 - m32 * a4 + m33 * a3;
  matrix.at(0, 3) = -m21 * a5 + m22 * a4 - m23 * a3;
  matrix.at(1, 0) = -m10 * b5 + m12 * b2 - m13 * b1;
  matrix.at(1, 1) =  m00 * b5 - m02 * b2 + m03 * b1;
  matrix.at(1, 2) = -m30 * a5 + m32 * a2 - m33 * a1;
  matrix.at(1, 3) =  m20 * a5 - m22 * a2 + m23 * a1;
  matrix.at(2, 0) =  m10 * b4 - m11 * b2 + m13 * b0;
  matrix.at(2, 1) = -m00 * b4 + m01 * b2 - m03 * b0;
  matrix.at(2, 2) =  m30 * a4 - m31 * a2 + m33 * a0;
  matrix.at(2, 3) = -m20 * a4 + m21 * a2 - m23 * a0;
  matrix.at(3, 0) = -m10 * b3 + m11 * b1 - m12 * b0;
  matrix.at(3, 1) =  m00 * b3 - m01 * b1 + m02 * b0;
  matrix.at(3, 2) = -m30 * a3 + m31 * a1 - m32 * a0;
  matrix.at(3, 3) =  m20 * a3 - m21 * a1 + m22 * a0;

  return matrix;
}

template<size_t _rows, size_t _cols, typename T>
Matrix<_rows, _cols, T> Matrix<_rows, _cols, T>::adjointnxn() const
{
  static_assert(_rows == _cols, "Non-Square Matrix");
  Matrix<_rows, _cols, T> matrix = this->cofactorMatrix();
  return matrix.transpose();
}

template<size_t _rows, size_t _cols, typename T> 
Matrix<_rows, _cols, T> Matrix<_rows, _cols, T>::cofactorMatrix() const
{
  static_assert(_rows == _cols, "Non-Square Matrix");

  Matrix<_rows, _cols, T> matrix;
  for (size_t r = 0; r < _rows; r++) {
    for (size_t c = 0; c < _cols; c++) {
      matrix.at(r, c) = cofactor(r, c);
    }
  }
  return matrix;
}

template<size_t _rows, size_t _cols, typename T> 
Matrix<_rows, _cols, T> Matrix<_rows, _cols, T>::rowEchelonForm(T *determinant) const
{
  const T zero{0};
  const T one{1};
  T d = one;
  size_t n = mMatrix.size();
  std::array<std::array<T, _cols>, _rows> matrix(mMatrix);

  for (size_t i = 0; i < n; ++i) {
    T pivotElement = matrix[i][i];
    size_t pivotRow = i;
    for (size_t r = i + 1; r < n; ++r) {
      if (std::abs(matrix[r][i]) > std::abs(pivotElement)) {
        pivotElement = matrix[r][i];
        pivotRow = r;
      }
    }

    if (pivotElement == zero) {
      d = zero;
      break;
    }

    if (pivotRow != i) {
      matrix[i].swap(matrix[pivotRow]);
      d *= -one;
    }

    d *= pivotElement;

    for (size_t r = i + 1; r < n; ++r) {
      for (size_t c = i + 1; c < n; ++c) {
        matrix[r][c] -= matrix[r][i] * matrix[i][c] / pivotElement;
      }
    }
  }
        
  if (determinant) {
    *determinant = d;
  }

  return matrix;
}

//template<size_t _rows, size_t _cols, typename T> 
//Matrix<_rows, _cols, T> Matrix<_rows, _cols, T>::reducedRowEchelonForm(T *determinant) const
//{
//  const T zero{0};
//  const T one{1};
//  T d = one;
//  size_t n = mMatrix.size();
//  std::array<std::array<T, _cols>, _rows> matrix = this->rowEchelonForm(determinant);
//
//  return matrix;
//}

template<size_t _rows, size_t _cols, typename T> 
T Matrix<_rows, _cols, T>::determinant() const
{
  static_assert(_rows == _cols, "Non-Square Matrix");

  T d = static_cast<T>(1);
  size_t size = mMatrix.size();

  if (size == 2) {
    d = determinant2x2();
  } else if (size == 3) {
    d = determinant3x3();
  } else if (size == 4) {
    d = determinant4x4();
  } else {
    d = determinantnxn();
  }

  return d;
}

template<size_t _rows, size_t _cols, typename T> 
T Matrix<_rows, _cols, T>::determinant2x2() const
{
  T det = mMatrix[0][0] * mMatrix[1][1] - mMatrix[0][1] * mMatrix[1][0];
  return det;
}

template<size_t _rows, size_t _cols, typename T> 
T Matrix<_rows, _cols, T>::determinant3x3() const
{
  T c00 = mMatrix[1][1] * mMatrix[2][2] - mMatrix[1][2] * mMatrix[2][1];
  T c10 = mMatrix[1][2] * mMatrix[2][0] - mMatrix[1][0] * mMatrix[2][2];
  T c20 = mMatrix[1][0] * mMatrix[2][1] - mMatrix[1][1] * mMatrix[2][0];
  T det = mMatrix[0][0] * c00 + mMatrix[0][1] * c10 + mMatrix[0][2] * c20;
  return det;
}

template<size_t _rows, size_t _cols, typename T> 
T Matrix<_rows, _cols, T>::determinant4x4() const
{
  T a0 = mMatrix[0][0] * mMatrix[1][1] - mMatrix[0][1] * mMatrix[1][0];
  T a1 = mMatrix[0][0] * mMatrix[1][2] - mMatrix[0][2] * mMatrix[1][0];
  T a2 = mMatrix[0][0] * mMatrix[1][3] - mMatrix[0][3] * mMatrix[1][0];
  T a3 = mMatrix[0][1] * mMatrix[1][2] - mMatrix[0][2] * mMatrix[1][1];
  T a4 = mMatrix[0][1] * mMatrix[1][3] - mMatrix[0][3] * mMatrix[1][1];
  T a5 = mMatrix[0][2] * mMatrix[1][3] - mMatrix[0][3] * mMatrix[1][2];
  T b0 = mMatrix[2][0] * mMatrix[3][1] - mMatrix[2][1] * mMatrix[3][0];
  T b1 = mMatrix[2][0] * mMatrix[3][2] - mMatrix[2][2] * mMatrix[3][0];
  T b2 = mMatrix[2][0] * mMatrix[3][3] - mMatrix[2][3] * mMatrix[3][0];
  T b3 = mMatrix[2][1] * mMatrix[3][2] - mMatrix[2][2] * mMatrix[3][1];
  T b4 = mMatrix[2][1] * mMatrix[3][3] - mMatrix[2][3] * mMatrix[3][1];
  T b5 = mMatrix[2][2] * mMatrix[3][3] - mMatrix[2][3] * mMatrix[3][2];
  T det = a0 * b5 - a1 * b4 + a2 * b3 + a3 * b2 - a4 * b1 + a5 * b0;
  return det;
}

template<size_t _rows, size_t _cols, typename T> 
T Matrix<_rows, _cols, T>::determinantnxn() const
{
  const T zero{0};
  const T one{1};
  T d = one;
  size_t n = mMatrix.size();
  std::array<std::array<T, _cols>, _rows> matrix(mMatrix);

  for (size_t i = 0; i < n; ++i) {
    T pivotElement = matrix[i][i];
    size_t pivotRow = i;
    for (size_t r = i + 1; r < n; ++r) {
      if (std::abs(matrix[r][i]) > std::abs(pivotElement)) {
        pivotElement = matrix[r][i];
        pivotRow = r;
      }
    }

    if (pivotElement == zero) {
      return zero;
    }

    if (pivotRow != i) {
      matrix[i].swap(matrix[pivotRow]);
      d *= -one;
    }

    d *= pivotElement;

    for (size_t r = i + 1; r < n; ++r) {
      for (size_t c = i + 1; c < n; ++c) {
        matrix[r][c] -= matrix[r][i] * matrix[i][c] / pivotElement;
      }
    }
  }
  return d;
}


template<size_t _rows, size_t _cols, typename T> inline
T Matrix<_rows, _cols, T>::trace() const
{
  static_assert(_rows == _cols, "Non-Square Matrix");

  T trace;
  for (size_t i = 0; r < mMatrix.size(); i++) {
    trace += mMatrix[i][i];
  }
  return trace;
}

template<size_t _rows, size_t _cols, typename T> inline
bool Matrix<_rows, _cols, T>::invertible()
{
  T det = determinant();
  if (det == static_cast<T>(0)) return false;
  else return true;
}

template<size_t _rows, size_t _cols, typename T> inline
bool Matrix<_rows, _cols, T>::singular()
{
  T det = determinant();
  if (det == static_cast<T>(0)) return true;
  else return false;
}

template<size_t _rows, size_t _cols, typename T> 
T Matrix<_rows, _cols, T>::cofactor(size_t r, size_t c) const
{
  static_assert(_rows == _cols, "Non-Square Matrix");
  T sign = ((r + c) % 2 == 0) ? T{1} : -T{1};
  return sign * this->firstMinor(r, c);
}

template<size_t _rows, size_t _cols, typename T> 
T Matrix<_rows, _cols, T>::firstMinor(size_t r, size_t c) const
{
  static_assert(_rows == _cols, "Non-Square Matrix");

  size_t i = 0;
  size_t j = 0;
  Matrix<_rows-1, _cols-1, T> matrix;
  for (size_t row = 0; row < _rows; row++) {
    for (size_t col = 0; col < _cols; col++) {
      if (row != r && col != c) {
        matrix.at(i, j++) = this->mMatrix[row][col];
        if (j == _rows - 1) {
          j = 0;
          i++;
        }
      }
    }
  }
  return matrix.determinant();
}

template<size_t _rows, size_t _cols, typename T>
Matrix<_rows, _cols, T> Matrix<_rows, _cols, T>::zero()
{
  const T zero{0};
  Matrix<_rows, _cols, T> matrix;
  for (size_t r = 0; r < _rows; r++) {
    for (size_t c = 0; c < _cols; c++) {
      matrix.at(r, c) = zero;
    }
  }
  return matrix;
}

template<size_t _rows, size_t _cols, typename T>
Matrix<_rows, _cols, T> Matrix<_rows, _cols, T>::ones()
{
  const T one{1};
  Matrix<_rows, _cols, T> matrix;
  for (size_t r = 0; r < _rows; r++) {
    for (size_t c = 0; c < _cols; c++) {
      matrix.at(r, c) = one;
    }
  }
  return matrix;
}

template<size_t _rows, size_t _cols, typename T>
Matrix<_rows, _cols, T> Matrix<_rows, _cols, T>::identity()
{
  const T zero{0}; 
  const T one{1};
  Matrix<_rows, _cols, T> matrix;
  for (size_t r = 0; r < _rows; r++) {
    for (size_t c = 0; c < _cols; c++) {
      if (r == c) {
        matrix.at(r, c) = one;
      } else {
        matrix.at(r, c) = zero;
      }
    }
  }
  return matrix;
}


/* Operaciones unarias */

template<size_t _rows, size_t _cols, typename T>  static
Matrix<_rows, _cols, T> operator + (const Matrix<_rows, _cols, T> &matrix)
{
  return matrix;
}

template<size_t _rows, size_t _cols, typename T> static
Matrix<_rows, _cols, T> operator - (const Matrix<_rows, _cols, T> &matrix)
{
  Matrix<_rows, _cols, T> _m;
  for (size_t r = 0; r < _rows; r++) {
    for (size_t c = 0; c < _cols; c++) {
      _m.at(r, c) = -matrix.at(r, c);
    }
  }
  return _m;
}

/* Operaciones binarias entre matrices */

/*!
 * \brief Suma o adición de matrices 
 * 
 * \f[ C = A + B \f]
 *
 * \f[
 * A=\begin{bmatrix}
 * a1 & a2 & a3 \\
 * a4 & a5 & a6 \\
 * a7 & a8 & a9 \\
 * \end{bmatrix}
 *
 * B=\begin{bmatrix}
 * b1 & b2 & b3 \\
 * b4 & b5 & b6 \\
 * b7 & b8 & b9 \\
 * \end{bmatrix}
 *
 * C=\begin{bmatrix}
 * a1+b1 & a2+b2 & a3+b3 \\
 * a4+b4 & a5+b5 & a6+b6 \\
 * a7+b7 & a8+b8 & a9+b9 \\
 * \end{bmatrix}
 * \f]
 *
 * <h4>Ejemplo</h4>
 * \code
 * Matrix2x2i A;
 * Matrix2x2i B;
 *
 * A.at(0, 0) = 1;
 * A.at(0, 1) = 4;
 * A.at(1, 0) = 3;
 * A.at(1, 1) = 2;
 *
 * B.at(0, 0) = 4;
 * B.at(0, 1) = 5;
 * B.at(1, 0) = 2;
 * B.at(1, 1) = 8;
 *
 * Matrix2x2i C = A + B;
 * \endcode
 */
template<size_t _rows, size_t _cols, typename T> static
Matrix<_rows, _cols, T> operator + (const Matrix<_rows, _cols, T> &matrix1,
                                    const Matrix<_rows, _cols, T> &matrix2)
{
  Matrix<_rows, _cols, T> matrix = matrix1;
  return matrix += matrix2;
}

template<size_t _rows, size_t _cols, typename T> static
Matrix<_rows, _cols, T> &operator += (Matrix<_rows, _cols, T> &matrix1,
                                      const Matrix<_rows, _cols, T> &matrix2)
{
  for (int r = 0; r < _rows; r++) {
    for (int c = 0; c < _cols; c++) {
      matrix1.at(r, c) += matrix2.at(r, c);
    }
  }
  return matrix1;
}

/*!
 * \brief Resta de matrices 
 * 
 * \f[ C = A - B \f]
 *
 * \f[
 * A=\begin{bmatrix}
 * a1 & a2 & a3 \\
 * a4 & a5 & a6 \\
 * a7 & a8 & a9 \\
 * \end{bmatrix}
 *
 * B=\begin{bmatrix}
 * b1 & b2 & b3 \\
 * b4 & b5 & b6 \\
 * b7 & b8 & b9 \\
 * \end{bmatrix}
 *
 * C=\begin{bmatrix}
 * a1-b1 & a2-b2 & a3-b3 \\
 * a4-b4 & a5-b5 & a6-b6 \\
 * a7-b7 & a8-b8 & a9-b9 \\
 * \end{bmatrix}
 * \f]
 *
 * <h4>Ejemplo</h4>
 * \code
 * Matrix2x2i A;
 * Matrix2x2i B;
 *
 * A.at(0, 0) = 1;
 * A.at(0, 1) = 4;
 * A.at(1, 0) = 3;
 * A.at(1, 1) = 2;
 *
 * B.at(0, 0) = 4;
 * B.at(0, 1) = 5;
 * B.at(1, 0) = 2;
 * B.at(1, 1) = 8;
 *
 * Matrix2x2i C = A - B;
 * \endcode
 */
template<size_t _rows, size_t _cols, typename T> static
Matrix<_rows, _cols, T> operator - (const Matrix<_rows, _cols, T> &matrix1,
                                    const Matrix<_rows, _cols, T> &matrix2)
{
  Matrix<_rows, _cols, T> matrix = matrix1;
  return matrix -= matrix2;
}

template<size_t _rows, size_t _cols, typename T> static
Matrix<_rows, _cols, T> &operator -= (Matrix<_rows, _cols, T> &matrix1,
                                      const Matrix<_rows, _cols, T> &matrix2)
{
  for (int r = 0; r < _rows; r++) {
    for (int c = 0; c < _cols; c++) {
      matrix1.at(r, c) -= matrix2.at(r, c);
    }
  }
  return matrix1;
}

/*!
 * \brief Multiplicación de matrices
 *
 * \f[ C = A * B \f]
 *
 * \f[
 * A=\begin{bmatrix}
 * a1 & a2  \\
 * a3 & a4  \\
 * \end{bmatrix}
 *
 * B=\begin{bmatrix}
 * b1 & b2 & b3 \\
 * b4 & b5 & b6 \\
 * \end{bmatrix}
 *
 * C=\begin{bmatrix}
 * a1*b1+a2*b4 & a1*b2+a2*b5 & a1*b3+a2*b6 \\
 * a3*b1+a4*b4 & a3*b2+a4*b5 & a3*b3+a4*b6 \\
 * \end{bmatrix}
 * \f]
 *
 * <h4>Ejemplo</h4>
 * \code
 * Matrix2x2i A;
 * Matrix2x2i B;
 *
 * A.at(0, 0) = 1;
 * A.at(0, 1) = 4;
 * A.at(1, 0) = 3;
 * A.at(1, 1) = 2;
 *
 * B.at(0, 0) = 4;
 * B.at(0, 1) = 5;
 * B.at(1, 0) = 2;
 * B.at(1, 1) = 8;
 *
 * Matrix2x2i C = A * B;
 * \endcode
 */
template<size_t _rows, size_t _dim, size_t _cols, typename T>  static
Matrix<_rows, _cols, T> operator * (const Matrix<_rows, _dim, T> &matrix1,
                                    const Matrix<_dim, _cols, T> &matrix2)
{
  Matrix<_rows, _cols, T> matrix = Matrix<_rows, _cols, T>::zero();
  for (size_t r = 0; r < _rows; r++) {
    for (size_t c = 0; c < _cols; c++) {
      for (size_t i = 0; i < _dim; i++) {
        matrix.at(r, c) += matrix1.at(r, i) * matrix2.at(i, c);
      }
    }
  }
  return matrix;
}

/*!
 * \brief Multiplicación de una matriz por un escalar
 *
 * \f[ C = A * s \f]
 *
 * \f[
 * A=\begin{bmatrix}
 * a1 & a2 & a3 \\
 * a4 & a5 & a6 \\
 * a7 & a8 & a9 \\
 * \end{bmatrix}
 *
 * C=\begin{bmatrix}
 * a1*s & a2*s & a3*s \\
 * a4*s & a5*s & a6*s \\
 * a7*s & a8*s & a9*s \\
 * \end{bmatrix}
 * \f]
 *
 * <h4>Ejemplo</h4>
 * \code
 * Matrix2x2i A;
 *
 * A.at(0, 0) = 1;
 * A.at(0, 1) = 4;
 * A.at(1, 0) = 3;
 * A.at(1, 1) = 2;
 *
 * int s = 2;
 * Matrix2x2i C = A * s;
 * \endcode
 */
template<size_t _rows, size_t _cols, typename T> static
Matrix<_rows, _cols, T> operator * (const Matrix<_rows, _cols, T> &matrix, T scalar)
{
  Matrix<_rows, _cols, T> _matrix = matrix;
  return _matrix *= scalar;
}


/*!
 * \brief Multiplicación de un escalar por una matriz
 *
 * \f[ C = s * A \f]
 *
 * \f[
 * A=\begin{bmatrix}
 * a1 & a2 & a3 \\
 * a4 & a5 & a6 \\
 * a7 & a8 & a9 \\
 * \end{bmatrix}
 *
 * C=\begin{bmatrix}
 * s*a1 & s*a2 & s*a3 \\
 * s*a4 & s*a5 & s*a6 \\
 * s*a7 & s*a8 & s*a9 \\
 * \end{bmatrix}
 * \f]
 *
 * <h4>Ejemplo</h4>
 * \code
 * Matrix2x2i A;
 *
 * A.at(0, 0) = 1;
 * A.at(0, 1) = 4;
 * A.at(1, 0) = 3;
 * A.at(1, 1) = 2;
 *
 * int s = 2;
 * Matrix2x2i C = s * A;
 * \endcode
 */
template<size_t _rows, size_t _cols, typename T> static
Matrix<_rows, _cols, T> operator * (T scalar, const Matrix<_rows, _cols, T> &matrix)
{
  Matrix<_rows, _cols, T> _matrix = matrix;
  return _matrix *= scalar;
}

template<size_t _rows, size_t _cols, typename T> static
Matrix<_rows, _cols, T> &operator *= (Matrix<_rows, _cols, T> &matrix, T scalar)
{
  for (int r = 0; r < _rows; r++) {
    for (int c = 0; c < _cols; c++) {
      matrix.at(r, c) *= scalar;
    }
  }
  return matrix;
}

/*!
 * \brief División de una matriz por un escalar
 *
 * \f[ C = A / s \f]
 *
 * \f[
 * A=\begin{bmatrix}
 * a1 & a2 & a3 \\
 * a4 & a5 & a6 \\
 * a7 & a8 & a9 \\
 * \end{bmatrix}
 *
 * C=\begin{bmatrix}
 * a1/s & a2/s & a3/s \\
 * a4/s & a5/s & a6/s \\
 * a7/s & a8/s & a9/s \\
 * \end{bmatrix}
 * \f]
 *
 * <h4>Ejemplo</h4>
 * \code
 * Matrix2x2f A;
 *
 * A.at(0, 0) = 1.f;
 * A.at(0, 1) = 4.f;
 * A.at(1, 0) = 3.f;
 * A.at(1, 1) = 2.f;
 *
 * float s = 2;
 * Matrix2x2f C = A / s;
 * \endcode
 */
template<size_t _rows, size_t _cols, typename T> static
Matrix<_rows, _cols, T> operator / (const Matrix<_rows, _cols, T> &matrix, T scalar)
{
  Matrix<_rows, _cols, T> _matrix = matrix;
  return _matrix /= scalar;
}

template<size_t _rows, size_t _cols, typename T> static
Matrix<_rows, _cols, T> &operator /= (Matrix<_rows, _cols, T> &matrix, T scalar)
{
  if (scalar != static_cast<T>(0)) {
    for (int r = 0; r < _rows; r++) {
      for (int c = 0; c < _cols; c++) {
        matrix.at(r, c) /= scalar;
      }
    }
  } else {
    matrix = Matrix<_rows, _cols, T>::zero();
  }
  return matrix;
}




/* Matriz dinámica */




/*!
 * \brief Clase matriz 
 *
 */
template<typename T>
class MatrixDyn
{

public:

  typedef T value_type;

public:

  /*!
   * \brief Constructora por defecto
   */
  MatrixDyn();

  /*!
   * \brief Constructora filas-columnas
   */
  MatrixDyn(size_t rows, size_t cols);

  /*!
   * \brief Constructora de copia
   * \param[in] mat Objeto MatrixDyn que se copia
   */
  MatrixDyn(const MatrixDyn &mat);

  /*!
   * \brief Constructor de movimiento
   * \param[in] mat Objeto MatrixDyn que se mueve
   */
  MatrixDyn(MatrixDyn &&mat) TL_NOEXCEPT;
  
  MatrixDyn(std::initializer_list<std::initializer_list<T>> mat);

  /*!
   * \brief destructora
   */
  ~MatrixDyn();

  /*!
   * \brief Operador de asignación de copia
   * \param[in] mat Objeto que se copia
   */
  MatrixDyn &operator = (const MatrixDyn<T> &mat);
  
  /*!
   * \brief Operador de asignación de movimiento
   * \param[in] mat Objeto que se mueve
   */
  MatrixDyn &operator = (MatrixDyn<T> &&mat) TL_NOEXCEPT;

  /*!
   * \brief Referencia al elemento en la posición fila (r) y columna (c)
   * \param[in] r Fila de la matriz
   * \param[in] c Columna de la matriz
   * \return Valor de la matriz en la posición fila y columna
   * <h4>Ejemplo</h4>
   * \code
   * MatrixDyn<double> matrix(5, 5);
   * matrix.at(0, 0) = 1.5;
   * double value = matrix.at(0, 0);
   * \endcode
   */
  T &at(size_t r, size_t c);

  /*!
   * \brief Referencia constante al elemento en la posición fila (r) y columna (c)
   * \param[in] r Fila
   * \param[in] c Columna
   * \return Valor de la matriz en la posición fila y columna
   * <h4>Ejemplo</h4>
   * \code
   * const double value = matrix.at(0, 0);
   * \endcode
   */
  const T &at(size_t r, size_t c) const;

  /*!
   * \brief Número de filas de la matriz
   * \return Número de filas
   */
  size_t rows() const;

  /*!
   * \brief Número de columnas de la matriz
   * \return Número de columnas
   */
  size_t cols() const;

  void resize(size_t rows, size_t cols);

  /*!
   * \brief Matriz inversa
   * Una matriz cuadrada e invertible A tiene una matriz inversa \f[ A^{-1} \f] 
   * \param[out] invertibility Comprueba si la matriz es invertible
   * \return Matriz inversa
   * <h4>Ejemplo</h4>
   * MatrixDyn<double> mat_2x2(2, 2);
   * mat_2x2.at(0, 0) = 2.;
   * mat_2x2.at(0, 1) = 3.;
   * mat_2x2.at(1, 0) = 1.;
   * mat_2x2.at(1, 1) = 4.;
   * bool invertible;
   * MatrixDyn<double> inv_mat = mat_2x2.inverse(&invertible);
   * \endcode
   */
  MatrixDyn inverse(bool *invertibility = nullptr) const;

  /*!
   * \brief Calcula la matriz transpuesta
   * \return Matriz transpuesta
   */
  MatrixDyn<T> transpose() const;

  /*!
   * \brief Calcula la matriz de adjuntos
   * \f[ adj(A) = C^T \f]
   * \return Matriz de adjuntos
   */
  MatrixDyn adjugate() const;

  /*!
   * \brief Calcula la matriz cofactor
   * \return Matriz cofactor
   */
  MatrixDyn cofactorMatrix() const;

  /*!
   * \brief Forma escalonada de fila
   */
  MatrixDyn rowEchelonForm(T *determinant = nullptr) const;

  /*!
   * \brief Forma escalonada de fila reducida
   */
  //MatrixDyn reducedRowEchelonForm(T *determinant = nullptr) const;

  /*!
   * \brief Determinante de la matriz
   * \return Determinante
   */
  T determinant() const;

  T trace() const;

  /*!
   * \brief Comprueba si la matrix es invertible
   * \return Verdadero si la matriz es invertible
   */
  bool invertible();

  /*!
   * \brief Comprueba si la matrix es singular
   * Una matriz cuadrada que no tiene inversa es singular. El 
   * determinante de una matriz singular es 0
   * \return Verdadero si la matriz es singular
   */
  bool singular();

  /*!
   * \brief Cofactor
   * El determinante obtenido al eliminar la fila y la columna de un elemento dado de una matriz o determinante. 
   * El cofactor está precedido por un signo + o - dependiendo de si el elemento está en una posición + o -.
   * \f[ (-)^{r+j} \f]
   * \return cofactor
   */
  T cofactor(size_t r, size_t c) const;

  /*!
   * \brief Primero menor
   * Un menor de una matriz cuadrada A es el determinante de alguna de las 
   * submatrices obtenidas a partir de la eliminación de una filas y una columna.
   * Se utilizan para el cálculo de la matriz de cofactores.
   *
   * \f[
   * A=\begin{bmatrix}
   * a1 & a2 & a3 \\
   * a4 & a5 & a6 \\
   * a7 & a8 & a9 \\
   * \end{bmatrix}
   * \f]
   *
   * \f[ M_{23} = a8*a1-a2*a7 \f]
   *
   * \return Primero menor
   */
  T firstMinor(size_t r, size_t c) const;


  /*!
   * \brief Construye una matriz de ceros
   * \f[
   * A=\begin{bmatrix}
   * 0 & 0 & 0 \\
   * 0 & 0 & 0 \\
   * 0 & 0 & 0 \\
   * \end{bmatrix}
   * \f]
   * \return
   */
  static MatrixDyn zero(size_t rows, size_t cols);

  /*!
   * \brief Construye una matriz de 'unos'
   * \f[
   * A=\begin{bmatrix}
   * 1 & 1 & 1 \\
   * 1 & 1 & 1 \\
   * 1 & 1 & 1 \\
   * \end{bmatrix}
   * \f]
   * \return
   */
  static MatrixDyn ones(size_t rows, size_t cols);

  /*!
   * \brief Construye la matriz identidad
   * \f[
   * A=\begin{bmatrix}
   * 1 & 0 & 0 \\
   * 0 & 1 & 0 \\
   * 0 & 0 & 1 \\
   * \end{bmatrix}
   * \f]
   * \return
   */
  static MatrixDyn identity(size_t rows, size_t cols);

private:

  T determinant2x2() const;
  T determinant3x3() const;
  T determinant4x4() const;
  T determinantnxn() const;
  MatrixDyn inverse2x2(bool *invertibility) const;
  MatrixDyn inverse3x3(bool *invertibility) const;
  MatrixDyn inverse4x4(bool *invertibility) const;
  MatrixDyn inversenxn(bool *invertibility) const;
  MatrixDyn adjoint2x2() const;
  MatrixDyn adjoint3x3() const;
  MatrixDyn adjoint4x4() const;
  MatrixDyn adjointnxn() const;

protected:

  std::vector<VectorDyn<T>> mMatrix;
};




/* Implementación MatrixDyn */

template<typename T>
MatrixDyn<T>::MatrixDyn()
{
}

template<typename T> inline
MatrixDyn<T>::MatrixDyn(size_t rows, size_t cols)
  : mMatrix(rows, VectorDyn<T>(cols, -std::numeric_limits<T>().max()))
{
}

template<typename T>
MatrixDyn<T>::MatrixDyn(const MatrixDyn &mat)
  : mMatrix(mat.mMatrix)
{
}

template<typename T>
MatrixDyn<T>::MatrixDyn(MatrixDyn &&mat) TL_NOEXCEPT
  : mMatrix(std::forward<std::vector<VectorDyn<T>>>(mat.mMatrix))
{
}

template<typename T> inline
MatrixDyn<T>::MatrixDyn(std::initializer_list<std::initializer_list<T>> mat)
{
  TL_TODO("ver por que peta con mas de 3 filas")
  size_t n_rows = mat.size();
  auto it_row = mat.begin();
  const T zero{0};
  for (size_t r = 0; r < this->rows(); r++) {
    if (r <= n_rows){
      auto it_col = it_row->begin();
      for (size_t c = 0; c < this->cols(); c++) {
        if (r <= n_rows){
          this->mMatrix[r][c] = *it_col++;
        } else{
          this->mMatrix[r][c] = zero;
        }
      }
      it_row++;
    } else{
      for (size_t c = 0; c < this->cols(); c++) {
        this->mMatrix[r][c] = zero;
      }
    }
  }

}

template<typename T>
MatrixDyn<T>::~MatrixDyn()
{
}

template<typename T>
MatrixDyn<T> &MatrixDyn<T>::operator = (const MatrixDyn& rot)
{
  if (this != &rot) {
    this->mMatrix = rot.mMatrix;
  }
  return *this;
}

template<typename T>
MatrixDyn<T> &MatrixDyn<T>::operator = (MatrixDyn &&rot) TL_NOEXCEPT
{
  if (this != &rot) {
    this->mMatrix = std::forward<std::vector<VectorDyn<T>>>(rot.mMatrix);
  }
  return *this;
}

template<typename T>
T &MatrixDyn<T>::at(size_t r, size_t c)
{
  return mMatrix[r][c];
}

template<typename T>
const T &MatrixDyn<T>::at(size_t r, size_t c) const
{
  return mMatrix[r][c];
}

template<typename T> inline
size_t MatrixDyn<T>::rows() const
{
  return mMatrix.size();
}

template<typename T> inline
size_t MatrixDyn<T>::cols() const
{
  if (mMatrix.empty()) {
    return 0;
  } else {
    VectorDyn<T> v = mMatrix[0];
    return v.size();
  }
}

template<typename T> inline
void MatrixDyn<T>::resize(size_t rows, size_t cols)
{
  mMatrix.resize(rows, VectorDyn<T>(cols));
}

template<typename T> 
MatrixDyn<T> MatrixDyn<T>::inverse(bool *invertibility) const
{
  size_t rows = this->rows();
  size_t cols = this->cols();
  TL_ASSERT(rows == cols, "Non-Square Matrix");
  MatrixDyn<T> matrix(rows, cols);

  if (rows == 2) {
    matrix = inverse2x2(invertibility);
  } else if (rows == 3) {
    matrix = inverse3x3(invertibility);
  } else if (rows == 4) {
    matrix = inverse4x4(invertibility);
  } else {
    matrix = inversenxn(invertibility);
  }

  return matrix;
}

template<typename T> 
MatrixDyn<T> MatrixDyn<T>::inverse2x2(bool *invertibility) const
{
  MatrixDyn<T> matrix(2, 2);
  T det = determinant2x2();
  if (det != static_cast<T>(0)) {
    matrix.at(0, 0) =  mMatrix[1][1] / det;
    matrix.at(0, 1) = -mMatrix[0][1] / det;
    matrix.at(1, 0) = -mMatrix[1][0] / det;
    matrix.at(1, 1) =  mMatrix[0][0] / det;
    if (invertibility) *invertibility = true;
  } else {
    if (invertibility) *invertibility = false;
  }
  return matrix;
}

template<typename T> 
MatrixDyn<T> MatrixDyn<T>::inverse3x3(bool *invertibility) const
{
  MatrixDyn<T> matrix(3, 3);

  MatrixDyn<T> adj = this->adjoint3x3();
  T det = mMatrix[0][0] * adj.at(0, 0) + 
          mMatrix[0][1] * adj.at(1, 0) + 
          mMatrix[0][2] * adj.at(2, 0);

  if (det != static_cast<T>(0)) {

    matrix = adj / det;

    if (invertibility) *invertibility = true;
  } else {
    if (invertibility) *invertibility = false;
  }

  return matrix;
}

template<typename T> 
MatrixDyn<T> MatrixDyn<T>::inverse4x4(bool *invertibility) const
{
  MatrixDyn<T> matrix(4, 4);

  T m00 = mMatrix[0][0];
  T m01 = mMatrix[0][1];
  T m02 = mMatrix[0][2];
  T m03 = mMatrix[0][3];
  T m10 = mMatrix[1][0];
  T m11 = mMatrix[1][1];
  T m12 = mMatrix[1][2];
  T m13 = mMatrix[1][3];
  T m20 = mMatrix[2][0];
  T m21 = mMatrix[2][1];
  T m22 = mMatrix[2][2];
  T m23 = mMatrix[2][3];
  T m30 = mMatrix[3][0];
  T m31 = mMatrix[3][1];
  T m32 = mMatrix[3][2];
  T m33 = mMatrix[3][3];

  T a0 = m00 * m11 - m01 * m10;
  T a1 = m00 * m12 - m02 * m10;
  T a2 = m00 * m13 - m03 * m10;
  T a3 = m01 * m12 - m02 * m11;
  T a4 = m01 * m13 - m03 * m11;
  T a5 = m02 * m13 - m03 * m12;
  T b0 = m20 * m31 - m21 * m30;
  T b1 = m20 * m32 - m22 * m30;
  T b2 = m20 * m33 - m23 * m30;
  T b3 = m21 * m32 - m22 * m31;
  T b4 = m21 * m33 - m23 * m31;
  T b5 = m22 * m33 - m23 * m32;
  T det = a0 * b5 - a1 * b4 + a2 * b3 + a3 * b2 - a4 * b1 + a5 * b0;

  if (det != static_cast<T>(0)) {
    
    matrix.at(0, 0) = ( m11 * b5 - m12 * b4 + m13 * b3) / det;
    matrix.at(0, 1) = (-m01 * b5 + m02 * b4 - m03 * b3) / det;
    matrix.at(0, 2) = ( m31 * a5 - m32 * a4 + m33 * a3) / det;
    matrix.at(0, 3) = (-m21 * a5 + m22 * a4 - m23 * a3) / det;
    matrix.at(1, 0) = (-m10 * b5 + m12 * b2 - m13 * b1) / det;
    matrix.at(1, 1) = ( m00 * b5 - m02 * b2 + m03 * b1) / det;
    matrix.at(1, 2) = (-m30 * a5 + m32 * a2 - m33 * a1) / det;
    matrix.at(1, 3) = ( m20 * a5 - m22 * a2 + m23 * a1) / det;
    matrix.at(2, 0) = ( m10 * b4 - m11 * b2 + m13 * b0) / det;
    matrix.at(2, 1) = (-m00 * b4 + m01 * b2 - m03 * b0) / det;
    matrix.at(2, 2) = ( m30 * a4 - m31 * a2 + m33 * a0) / det;
    matrix.at(2, 3) = (-m20 * a4 + m21 * a2 - m23 * a0) / det;
    matrix.at(3, 0) = (-m10 * b3 + m11 * b1 - m12 * b0) / det;
    matrix.at(3, 1) = ( m00 * b3 - m01 * b1 + m02 * b0) / det;
    matrix.at(3, 2) = (-m30 * a3 + m31 * a1 - m32 * a0) / det;
    matrix.at(3, 3) = ( m20 * a3 - m21 * a1 + m22 * a0) / det;

    if (invertibility) *invertibility = true;
  } else {
    if (invertibility) *invertibility = false;
  }

  return matrix;
}

template<typename T> 
MatrixDyn<T> MatrixDyn<T>::inversenxn(bool *invertibility) const
{
  MatrixDyn<T> matrix(this->rows(), this->cols());

  T det = determinantnxn();
  if (det != static_cast<T>(0)) {
    MatrixDyn<T> adjoint = this->adjugate();
    matrix = adjoint / det;
  } else {
    if (invertibility != nullptr) *invertibility = false;
  }

  return matrix;
}

template<typename T> 
MatrixDyn<T> MatrixDyn<T>::transpose() const
{
  size_t rows = this->rows();
  size_t cols = this->cols();

  MatrixDyn<T> matrix(cols, rows);
  for (size_t r = 0; r < rows; r++) {
    for (size_t c = 0; c < cols; c++) {
      matrix.at(c, r) = mMatrix[r][c];
    }
  }
  return matrix;
}

template<typename T>
MatrixDyn<T> MatrixDyn<T>::adjugate() const
{
  size_t rows = this->rows();
  size_t cols = this->cols();
  TL_ASSERT(rows == cols, "Non-Square Matrix");

  MatrixDyn<T> matrix(rows, cols);
  if (mMatrix.size() == 2) {
    matrix = adjoint2x2();
  } else if (mMatrix.size() == 3) {
    matrix = adjoint3x3();
  } else if (mMatrix.size() == 4) {
    matrix = adjoint4x4();
  } else {
    matrix = adjointnxn();
  }

  return matrix;
}

template<typename T>
MatrixDyn<T> MatrixDyn<T>::adjoint2x2() const
{
  MatrixDyn<T> matrix(2, 2);
  matrix.at(0, 0) = mMatrix[1][1];
  matrix.at(0, 1) = -mMatrix[0][1];
  matrix.at(1, 0) = -mMatrix[1][0];
  matrix.at(1, 1) = mMatrix[0][0];
  return matrix;
}

template<typename T>
MatrixDyn<T> MatrixDyn<T>::adjoint3x3() const
{
  MatrixDyn<T> matrix(3, 3);
  matrix.at(0, 0) = mMatrix[1][1] * mMatrix[2][2] - mMatrix[1][2] * mMatrix[2][1];
  matrix.at(0, 1) = mMatrix[0][2] * mMatrix[2][1] - mMatrix[0][1] * mMatrix[2][2];
  matrix.at(0, 2) = mMatrix[0][1] * mMatrix[1][2] - mMatrix[0][2] * mMatrix[1][1];
  matrix.at(1, 0) = mMatrix[1][2] * mMatrix[2][0] - mMatrix[1][0] * mMatrix[2][2];
  matrix.at(1, 1) = mMatrix[0][0] * mMatrix[2][2] - mMatrix[0][2] * mMatrix[2][0];
  matrix.at(1, 2) = mMatrix[0][2] * mMatrix[1][0] - mMatrix[0][0] * mMatrix[1][2];
  matrix.at(2, 0) = mMatrix[1][0] * mMatrix[2][1] - mMatrix[1][1] * mMatrix[2][0];
  matrix.at(2, 1) = mMatrix[0][1] * mMatrix[2][0] - mMatrix[0][0] * mMatrix[2][1];
  matrix.at(2, 2) = mMatrix[0][0] * mMatrix[1][1] - mMatrix[0][1] * mMatrix[1][0];
  return matrix;
}

template<typename T>
MatrixDyn<T> MatrixDyn<T>::adjoint4x4() const
{
  MatrixDyn<T> matrix(4, 4);

  T m00 = mMatrix[0][0];
  T m01 = mMatrix[0][1];
  T m02 = mMatrix[0][2];
  T m03 = mMatrix[0][3];
  T m10 = mMatrix[1][0];
  T m11 = mMatrix[1][1];
  T m12 = mMatrix[1][2];
  T m13 = mMatrix[1][3];
  T m20 = mMatrix[2][0];
  T m21 = mMatrix[2][1];
  T m22 = mMatrix[2][2];
  T m23 = mMatrix[2][3];
  T m30 = mMatrix[3][0];
  T m31 = mMatrix[3][1];
  T m32 = mMatrix[3][2];
  T m33 = mMatrix[3][3];

  T a0 = m00 * m11 - m01 * m10;
  T a1 = m00 * m12 - m02 * m10;
  T a2 = m00 * m13 - m03 * m10;
  T a3 = m01 * m12 - m02 * m11;
  T a4 = m01 * m13 - m03 * m11;
  T a5 = m02 * m13 - m03 * m12;
  T b0 = m20 * m31 - m21 * m30;
  T b1 = m20 * m32 - m22 * m30;
  T b2 = m20 * m33 - m23 * m30;
  T b3 = m21 * m32 - m22 * m31;
  T b4 = m21 * m33 - m23 * m31;
  T b5 = m22 * m33 - m23 * m32;

  matrix.at(0, 0) =  m11 * b5 - m12 * b4 + m13 * b3;
  matrix.at(0, 1) = -m01 * b5 + m02 * b4 - m03 * b3;
  matrix.at(0, 2) =  m31 * a5 - m32 * a4 + m33 * a3;
  matrix.at(0, 3) = -m21 * a5 + m22 * a4 - m23 * a3;
  matrix.at(1, 0) = -m10 * b5 + m12 * b2 - m13 * b1;
  matrix.at(1, 1) =  m00 * b5 - m02 * b2 + m03 * b1;
  matrix.at(1, 2) = -m30 * a5 + m32 * a2 - m33 * a1;
  matrix.at(1, 3) =  m20 * a5 - m22 * a2 + m23 * a1;
  matrix.at(2, 0) =  m10 * b4 - m11 * b2 + m13 * b0;
  matrix.at(2, 1) = -m00 * b4 + m01 * b2 - m03 * b0;
  matrix.at(2, 2) =  m30 * a4 - m31 * a2 + m33 * a0;
  matrix.at(2, 3) = -m20 * a4 + m21 * a2 - m23 * a0;
  matrix.at(3, 0) = -m10 * b3 + m11 * b1 - m12 * b0;
  matrix.at(3, 1) =  m00 * b3 - m01 * b1 + m02 * b0;
  matrix.at(3, 2) = -m30 * a3 + m31 * a1 - m32 * a0;
  matrix.at(3, 3) =  m20 * a3 - m21 * a1 + m22 * a0;

  return matrix;
}

template<typename T>
MatrixDyn<T> MatrixDyn<T>::adjointnxn() const
{
  TL_ASSERT(this->rows() == this->cols(), "Non-Square Matrix");

  MatrixDyn<T> matrix = this->cofactorMatrix();
  return matrix.transpose();
}

template<typename T> 
MatrixDyn<T> MatrixDyn<T>::cofactorMatrix() const
{
  size_t rows = this->rows();
  size_t cols = this->cols();
  TL_ASSERT(rows == cols, "Non-Square Matrix");

  MatrixDyn<T> matrix(rows, cols);
  for (size_t r = 0; r < rows; r++) {
    for (size_t c = 0; c < cols; c++) {
      matrix.at(r, c) = cofactor(r, c);
    }
  }
  return matrix;
}

template<typename T> 
MatrixDyn<T> MatrixDyn<T>::rowEchelonForm(T *determinant) const
{
  const T zero{0};
  const T one{1};
  T d = one;
  size_t n = mMatrix.size();
  //std::array<std::array<T, _cols>, _rows> matrix(mMatrix);
  std::vector<VectorDyn<T>> matrix(mMatrix);

  for (size_t i = 0; i < n; ++i) {
    T pivotElement = matrix[i][i];
    size_t pivotRow = i;
    for (size_t r = i + 1; r < n; ++r) {
      if (std::abs(matrix[r][i]) > std::abs(pivotElement)) {
        pivotElement = matrix[r][i];
        pivotRow = r;
      }
    }

    if (pivotElement == zero) {
      d = zero;
      break;
    }

    if (pivotRow != i) {
      std::swat(matrix[i], matrix[pivotRow]);
      d *= -one;
    }

    d *= pivotElement;

    for (size_t r = i + 1; r < n; ++r) {
      for (size_t c = i + 1; c < n; ++c) {
        matrix[r][c] -= matrix[r][i] * matrix[i][c] / pivotElement;
      }
    }
  }
        
  if (determinant) {
    *determinant = d;
  }

  return matrix;
}

//template<typename T> 
//MatrixDyn<T> MatrixDyn<T>::reducedRowEchelonForm(T *determinant) const
//{
//  const T zero{0};
//  const T one{1};
//  T d = one;
//  size_t n = mMatrix.size();
//  std::array<std::array<T, _cols>, _rows> matrix = this->rowEchelonForm(determinant);
//
//  return matrix;
//}

template<typename T> 
T MatrixDyn<T>::determinant() const
{
  TL_ASSERT(this->rows() == this->cols(), "Non-Square Matrix");

  T d = static_cast<T>(1);
  size_t size = mMatrix.size();

  if (size == 2) {
    d = determinant2x2();
  } else if (size == 3) {
    d = determinant3x3();
  } else if (size == 4) {
    d = determinant4x4();
  } else {
    d = determinantnxn();
  }

  return d;
}

template<typename T> 
T MatrixDyn<T>::determinant2x2() const
{
  T det = mMatrix[0][0] * mMatrix[1][1] - mMatrix[0][1] * mMatrix[1][0];
  return det;
}

template<typename T> 
T MatrixDyn<T>::determinant3x3() const
{
  T c00 = mMatrix[1][1] * mMatrix[2][2] - mMatrix[1][2] * mMatrix[2][1];
  T c10 = mMatrix[1][2] * mMatrix[2][0] - mMatrix[1][0] * mMatrix[2][2];
  T c20 = mMatrix[1][0] * mMatrix[2][1] - mMatrix[1][1] * mMatrix[2][0];
  T det = mMatrix[0][0] * c00 + mMatrix[0][1] * c10 + mMatrix[0][2] * c20;
  return det;
}

template<typename T> 
T MatrixDyn<T>::determinant4x4() const
{
  T a0 = mMatrix[0][0] * mMatrix[1][1] - mMatrix[0][1] * mMatrix[1][0];
  T a1 = mMatrix[0][0] * mMatrix[1][2] - mMatrix[0][2] * mMatrix[1][0];
  T a2 = mMatrix[0][0] * mMatrix[1][3] - mMatrix[0][3] * mMatrix[1][0];
  T a3 = mMatrix[0][1] * mMatrix[1][2] - mMatrix[0][2] * mMatrix[1][1];
  T a4 = mMatrix[0][1] * mMatrix[1][3] - mMatrix[0][3] * mMatrix[1][1];
  T a5 = mMatrix[0][2] * mMatrix[1][3] - mMatrix[0][3] * mMatrix[1][2];
  T b0 = mMatrix[2][0] * mMatrix[3][1] - mMatrix[2][1] * mMatrix[3][0];
  T b1 = mMatrix[2][0] * mMatrix[3][2] - mMatrix[2][2] * mMatrix[3][0];
  T b2 = mMatrix[2][0] * mMatrix[3][3] - mMatrix[2][3] * mMatrix[3][0];
  T b3 = mMatrix[2][1] * mMatrix[3][2] - mMatrix[2][2] * mMatrix[3][1];
  T b4 = mMatrix[2][1] * mMatrix[3][3] - mMatrix[2][3] * mMatrix[3][1];
  T b5 = mMatrix[2][2] * mMatrix[3][3] - mMatrix[2][3] * mMatrix[3][2];
  T det = a0 * b5 - a1 * b4 + a2 * b3 + a3 * b2 - a4 * b1 + a5 * b0;
  return det;
}

template<typename T> 
T MatrixDyn<T>::determinantnxn() const
{
  const T zero{0};
  const T one{1};
  T d = one;
  size_t n = mMatrix.size();
  std::vector<VectorDyn<T>> matrix(mMatrix);

  for (size_t i = 0; i < n; ++i) {
    T pivotElement = matrix[i][i];
    size_t pivotRow = i;
    for (size_t r = i + 1; r < n; ++r) {
      if (std::abs(matrix[r][i]) > std::abs(pivotElement)) {
        pivotElement = matrix[r][i];
        pivotRow = r;
      }
    }

    if (pivotElement == zero) {
      return zero;
    }

    if (pivotRow != i) {
      std::swap(matrix[i], matrix[pivotRow]);
      d *= -one;
    }

    d *= pivotElement;

    for (size_t r = i + 1; r < n; ++r) {
      for (size_t c = i + 1; c < n; ++c) {
        matrix[r][c] -= matrix[r][i] * matrix[i][c] / pivotElement;
      }
    }
  }
  return d;
}


template<typename T> inline
T MatrixDyn<T>::trace() const
{
  //static_assert(_rows == _cols, "Non-Square Matrix");
  TL_ASSERT(this->rows() == this->cols(), "Non-Square Matrix");

  T trace;
  for (size_t i = 0; r < mMatrix.size(); i++) {
    trace += mMatrix[i][i];
  }
  return trace;
}

template<typename T> inline
bool MatrixDyn<T>::invertible()
{
  T det = determinant();
  if (det == static_cast<T>(0)) return false;
  else return true;
}

template<typename T> inline
bool MatrixDyn<T>::singular()
{
  T det = determinant();
  if (det == static_cast<T>(0)) return true;
  else return false;
}

template<typename T> 
T MatrixDyn<T>::cofactor(size_t r, size_t c) const
{
  TL_ASSERT(this->rows() == this->cols(), "Non-Square Matrix");

  T sign = ((r + c) % 2 == 0) ? T{1} : -T{1};
  return sign * this->firstMinor(r, c);
}

template<typename T> 
T MatrixDyn<T>::firstMinor(size_t r, size_t c) const
{
  size_t _rows = this->rows();
  size_t _cols = this->cols();
  TL_ASSERT(_rows == _cols, "Non-Square Matrix");

  size_t i = 0;
  size_t j = 0;
  MatrixDyn<T> matrix(_rows-1, _cols-1);
  for (size_t row = 0; row < _rows; row++) {
    for (size_t col = 0; col < _cols; col++) {
      if (row != r && col != c) {
        matrix.at(i, j++) = this->mMatrix[row][col];
        if (j == _rows - 1) {
          j = 0;
          i++;
        }
      }
    }
  }
  return matrix.determinant();
}

template<typename T>
MatrixDyn<T> MatrixDyn<T>::zero(size_t rows, size_t cols)
{
  const T zero{0};
  MatrixDyn<T> matrix(rows, cols);
  for (size_t r = 0; r < rows; r++) {
    for (size_t c = 0; c < cols; c++) {
      matrix.at(r, c) = zero;
    }
  }
  return matrix;
  //return MatrixDyn<T>(rows, VectorDyn<T>(cols, static_cast<T>(0)));
}

template<typename T>
MatrixDyn<T> MatrixDyn<T>::ones(size_t rows, size_t cols)
{
  const T one{1};
  MatrixDyn<T> matrix(rows, cols);
  for (size_t r = 0; r < rows; r++) {
    for (size_t c = 0; c < cols; c++) {
      matrix.at(r, c) = one;
    }
  }
  return matrix;
  //return MatrixDyn<T>(rows, VectorDyn<T>(cols, static_cast<T>(1)));
}

template<typename T>
MatrixDyn<T> MatrixDyn<T>::identity(size_t rows, size_t cols)
{
  const T zero{0}; 
  const T one{1};
  MatrixDyn<T> matrix(rows, cols);
  for (size_t r = 0; r < rows; r++) {
    for (size_t c = 0; c < cols; c++) {
      if (r == c) {
        matrix.at(r, c) = one;
      } else {
        matrix.at(r, c) = zero;
      }
    }
  }
  return matrix;
}


/* Operaciones unarias */

template<typename T>  static
MatrixDyn<T> operator + (const MatrixDyn<T> &matrix)
{
  return matrix;
}

template<typename T> static
MatrixDyn<T> operator - (const MatrixDyn<T> &matrix)
{
  size_t rows = matrix.rows();
  size_t cols = matrix.cols();
  MatrixDyn<T> _m(rows, cols);
  for (size_t r = 0; r < rows; r++) {
    for (size_t c = 0; c < cols; c++) {
      _m.at(r, c) = -matrix.at(r, c);
    }
  }
  return _m;
}

/* Operaciones binarias entre matrices */

/*!
 * \brief Suma o adición de matrices 
 * 
 * \f[ C = A + B \f]
 *
 * \f[
 * A=\begin{bmatrix}
 * a1 & a2 & a3 \\
 * a4 & a5 & a6 \\
 * a7 & a8 & a9 \\
 * \end{bmatrix}
 *
 * B=\begin{bmatrix}
 * b1 & b2 & b3 \\
 * b4 & b5 & b6 \\
 * b7 & b8 & b9 \\
 * \end{bmatrix}
 *
 * C=\begin{bmatrix}
 * a1+b1 & a2+b2 & a3+b3 \\
 * a4+b4 & a5+b5 & a6+b6 \\
 * a7+b7 & a8+b8 & a9+b9 \\
 * \end{bmatrix}
 * \f]
 *
 * <h4>Ejemplo</h4>
 * \code
 * Matrix2x2i A;
 * Matrix2x2i B;
 *
 * A.at(0, 0) = 1;
 * A.at(0, 1) = 4;
 * A.at(1, 0) = 3;
 * A.at(1, 1) = 2;
 *
 * B.at(0, 0) = 4;
 * B.at(0, 1) = 5;
 * B.at(1, 0) = 2;
 * B.at(1, 1) = 8;
 *
 * Matrix2x2i C = A + B;
 * \endcode
 */
template<typename T> static
MatrixDyn<T> operator + (const MatrixDyn<T> &matrix1,
                         const MatrixDyn<T> &matrix2)
{
  MatrixDyn<T> matrix = matrix1;
  return matrix += matrix2;
}

template<typename T> static
MatrixDyn<T> &operator += (MatrixDyn<T> &matrix1,
                           const MatrixDyn<T> &matrix2)
{
  for (int r = 0; r < matrix1.rows(); r++) {
    for (int c = 0; c < matrix1.cols(); c++) {
      matrix1.at(r, c) += matrix2.at(r, c);
    }
  }
  return matrix1;
}

/*!
 * \brief Resta de matrices 
 * 
 * \f[ C = A - B \f]
 *
 * \f[
 * A=\begin{bmatrix}
 * a1 & a2 & a3 \\
 * a4 & a5 & a6 \\
 * a7 & a8 & a9 \\
 * \end{bmatrix}
 *
 * B=\begin{bmatrix}
 * b1 & b2 & b3 \\
 * b4 & b5 & b6 \\
 * b7 & b8 & b9 \\
 * \end{bmatrix}
 *
 * C=\begin{bmatrix}
 * a1-b1 & a2-b2 & a3-b3 \\
 * a4-b4 & a5-b5 & a6-b6 \\
 * a7-b7 & a8-b8 & a9-b9 \\
 * \end{bmatrix}
 * \f]
 *
 * <h4>Ejemplo</h4>
 * \code
 * Matrix2x2i A;
 * Matrix2x2i B;
 *
 * A.at(0, 0) = 1;
 * A.at(0, 1) = 4;
 * A.at(1, 0) = 3;
 * A.at(1, 1) = 2;
 *
 * B.at(0, 0) = 4;
 * B.at(0, 1) = 5;
 * B.at(1, 0) = 2;
 * B.at(1, 1) = 8;
 *
 * Matrix2x2i C = A - B;
 * \endcode
 */
template<typename T> static
MatrixDyn<T> operator - (const MatrixDyn<T> &matrix1,
                                    const MatrixDyn<T> &matrix2)
{
  MatrixDyn<T> matrix = matrix1;
  return matrix -= matrix2;
}

template<typename T> static
MatrixDyn<T> &operator -= (MatrixDyn<T> &matrix1,
                           const MatrixDyn<T> &matrix2)
{
  for (int r = 0; r < matrix1.rows(); r++) {
    for (int c = 0; c < matrix1.cols(); c++) {
      matrix1.at(r, c) -= matrix2.at(r, c);
    }
  }
  return matrix1;
}

/*!
 * \brief Multiplicación de matrices
 *
 * \f[ C = A * B \f]
 *
 * \f[
 * A=\begin{bmatrix}
 * a1 & a2  \\
 * a3 & a4  \\
 * \end{bmatrix}
 *
 * B=\begin{bmatrix}
 * b1 & b2 & b3 \\
 * b4 & b5 & b6 \\
 * \end{bmatrix}
 *
 * C=\begin{bmatrix}
 * a1*b1+a2*b4 & a1*b2+a2*b5 & a1*b3+a2*b6 \\
 * a3*b1+a4*b4 & a3*b2+a4*b5 & a3*b3+a4*b6 \\
 * \end{bmatrix}
 * \f]
 *
 * <h4>Ejemplo</h4>
 * \code
 * Matrix2x2i A;
 * Matrix2x2i B;
 *
 * A.at(0, 0) = 1;
 * A.at(0, 1) = 4;
 * A.at(1, 0) = 3;
 * A.at(1, 1) = 2;
 *
 * B.at(0, 0) = 4;
 * B.at(0, 1) = 5;
 * B.at(1, 0) = 2;
 * B.at(1, 1) = 8;
 *
 * Matrix2x2i C = A * B;
 * \endcode
 */
template<typename T>  static
MatrixDyn<T> operator * (const MatrixDyn<T> &matrix1,
                         const MatrixDyn<T> &matrix2)
{
  size_t rows = matrix1.rows();
  size_t dim1 = matrix1.cols();
  size_t cols = matrix2.cols();
  size_t dim2 = matrix2.rows();
  TL_ASSERT(dim1 == dim2, "A columns != B rows");

  MatrixDyn<T> matrix = MatrixDyn<T>::zero(rows, cols);
  for (size_t r = 0; r < rows; r++) {
    for (size_t c = 0; c < cols; c++) {
      for (size_t i = 0; i < dim1; i++) {
        matrix.at(r, c) += matrix1.at(r, i) * matrix2.at(i, c);
      }
    }
  }
  return matrix;
}

/*!
 * \brief Multiplicación de una matriz por un escalar
 *
 * \f[ C = A * s \f]
 *
 * \f[
 * A=\begin{bmatrix}
 * a1 & a2 & a3 \\
 * a4 & a5 & a6 \\
 * a7 & a8 & a9 \\
 * \end{bmatrix}
 *
 * C=\begin{bmatrix}
 * a1*s & a2*s & a3*s \\
 * a4*s & a5*s & a6*s \\
 * a7*s & a8*s & a9*s \\
 * \end{bmatrix}
 * \f]
 *
 * <h4>Ejemplo</h4>
 * \code
 * Matrix2x2i A;
 *
 * A.at(0, 0) = 1;
 * A.at(0, 1) = 4;
 * A.at(1, 0) = 3;
 * A.at(1, 1) = 2;
 *
 * int s = 2;
 * Matrix2x2i C = A * s;
 * \endcode
 */
template<typename T> static
MatrixDyn<T> operator * (const MatrixDyn<T> &matrix, T scalar)
{
  MatrixDyn<T> _matrix = matrix;
  return _matrix *= scalar;
}


/*!
 * \brief Multiplicación de un escalar por una matriz
 *
 * \f[ C = s * A \f]
 *
 * \f[
 * A=\begin{bmatrix}
 * a1 & a2 & a3 \\
 * a4 & a5 & a6 \\
 * a7 & a8 & a9 \\
 * \end{bmatrix}
 *
 * C=\begin{bmatrix}
 * s*a1 & s*a2 & s*a3 \\
 * s*a4 & s*a5 & s*a6 \\
 * s*a7 & s*a8 & s*a9 \\
 * \end{bmatrix}
 * \f]
 *
 * <h4>Ejemplo</h4>
 * \code
 * Matrix2x2i A;
 *
 * A.at(0, 0) = 1;
 * A.at(0, 1) = 4;
 * A.at(1, 0) = 3;
 * A.at(1, 1) = 2;
 *
 * int s = 2;
 * Matrix2x2i C = s * A;
 * \endcode
 */
template<typename T> static
MatrixDyn<T> operator * (T scalar, const MatrixDyn<T> &matrix)
{
  MatrixDyn<T> _matrix = matrix;
  return _matrix *= scalar;
}

template<typename T> static
MatrixDyn<T> &operator *= (MatrixDyn<T> &matrix, T scalar)
{
  for (int r = 0; r < matrix.rows(); r++) {
    for (int c = 0; c < matrix.cols(); c++) {
      matrix.at(r, c) *= scalar;
    }
  }
  return matrix;
}

/*!
 * \brief División de una matriz por un escalar
 *
 * \f[ C = A / s \f]
 *
 * \f[
 * A=\begin{bmatrix}
 * a1 & a2 & a3 \\
 * a4 & a5 & a6 \\
 * a7 & a8 & a9 \\
 * \end{bmatrix}
 *
 * C=\begin{bmatrix}
 * a1/s & a2/s & a3/s \\
 * a4/s & a5/s & a6/s \\
 * a7/s & a8/s & a9/s \\
 * \end{bmatrix}
 * \f]
 *
 * <h4>Ejemplo</h4>
 * \code
 * Matrix2x2f A;
 *
 * A.at(0, 0) = 1.f;
 * A.at(0, 1) = 4.f;
 * A.at(1, 0) = 3.f;
 * A.at(1, 1) = 2.f;
 *
 * float s = 2;
 * Matrix2x2f C = A / s;
 * \endcode
 */
template<typename T> static
MatrixDyn<T> operator / (const MatrixDyn<T> &matrix, T scalar)
{
  MatrixDyn<T> _matrix = matrix;
  return _matrix /= scalar;
}

template<typename T> static
MatrixDyn<T> &operator /= (MatrixDyn<T> &matrix, T scalar)
{
  if (scalar != static_cast<T>(0)) {
    for (int r = 0; r < matrix.rows(); r++) {
      for (int c = 0; c < matrix.cols(); c++) {
        matrix.at(r, c) /= scalar;
      }
    }
  } else {
    matrix = MatrixDyn<T>::zero(matrix.rows(), matrix.cols());
  }
  return matrix;
}



/*! \} */ // end of Algebra

/*! \} */ // end of Math

} // Fin namespace math


} // End namespace tl

#endif // TL_MATH_MATRIX_H<|MERGE_RESOLUTION|>--- conflicted
+++ resolved
@@ -445,285 +445,6 @@
 
   return matrix;
 }
-<<<<<<< HEAD
-
-template<size_t _rows, size_t _cols, typename T> 
-Matrix<_cols, _rows, T> Matrix<_rows, _cols, T>::transpose() const
-{
-  Matrix<_cols, _rows, T> matrix;
-  for (size_t r = 0; r < _rows; r++) {
-    for (size_t c = 0; c < _cols; c++) {
-      matrix.at(c, r) = mMatrix[r][c];
-    }
-  }
-  return matrix;
-}
-
-template<size_t _rows, size_t _cols, typename T>
-Matrix<_rows, _cols, T> Matrix<_rows, _cols, T>::adjugate() const
-{
-  static_assert(_rows == _cols, "Non-Square Matrix");
-  Matrix<_rows, _cols, T> matrix = this->cofactorMatrix();
-  return matrix.transpose();
-}
-
-template<size_t _rows, size_t _cols, typename T> 
-Matrix<_rows, _cols, T> Matrix<_rows, _cols, T>::cofactorMatrix() const
-{
-  static_assert(_rows == _cols, "Non-Square Matrix");
-  Matrix<_rows, _cols, T> matrix;
-  for (size_t r = 0; r < _rows; r++) {
-    for (size_t c = 0; c < _cols; c++) {
-      matrix.at(r, c) = cofactor(r, c);
-    }
-  }
-  return matrix;
-}
-
-template<size_t _rows, size_t _cols, typename T> 
-Matrix<_rows, _cols, T> Matrix<_rows, _cols, T>::rowEchelonForm(T *determinant) const
-{
-  const T zero{0};
-  const T one{1};
-  T d = one;
-  size_t n = mMatrix.size();
-  std::array<std::array<T, _cols>, _rows> matrix(mMatrix);
-
-  for (size_t i = 0; i < n; ++i) {
-    T pivotElement = matrix[i][i];
-    size_t pivotRow = i;
-    for (size_t r = i + 1; r < n; ++r) {
-      if (std::abs(matrix[r][i]) > std::abs(pivotElement)) {
-        pivotElement = matrix[r][i];
-        pivotRow = r;
-      }
-    }
-
-    if (pivotElement == zero) {
-      d = zero;
-      break;
-    }
-
-    if (pivotRow != i) {
-      matrix[i].swap(matrix[pivotRow]);
-      d *= -one;
-    }
-
-    d *= pivotElement;
-
-    for (size_t r = i + 1; r < n; ++r) {
-      for (size_t c = i + 1; c < n; ++c) {
-        matrix[r][c] -= matrix[r][i] * matrix[i][c] / pivotElement;
-      }
-    }
-  }
-        
-  if (determinant) {
-    *determinant = d;
-  }
-
-  return matrix;
-}
-
-//template<size_t _rows, size_t _cols, typename T> 
-//Matrix<_rows, _cols, T> Matrix<_rows, _cols, T>::reducedRowEchelonForm(T *determinant) const
-//{
-//  const T zero{0};
-//  const T one{1};
-//  T d = one;
-//  size_t n = mMatrix.size();
-//  std::array<std::array<T, _cols>, _rows> matrix = this->rowEchelonForm(determinant);
-//
-//  return matrix;
-//}
-
-template<size_t _rows, size_t _cols, typename T> 
-T Matrix<_rows, _cols, T>::determinant() const
-{
-  static_assert(_rows == _cols, "Non-Square Matrix");
-
-  T d = static_cast<T>(1);
- 
-  if (mMatrix.size() == 2) {
-    d = determinant2x2();
-  } else if (mMatrix.size() == 3) {
-    d = determinant3x3();
-  } else if (mMatrix.size() == 4) {
-    d = determinant4x4();
-  } else {
-    d = determinantnxn();
-  }
-
-  return d;
-}
-
-template<size_t _rows, size_t _cols, typename T> inline
-bool tl::math::Matrix<_rows, _cols, T>::invertible()
-{
-  T det = determinant();
-  if (det == static_cast<T>(0)) return false;
-  else return true;
-}
-
-template<size_t _rows, size_t _cols, typename T> inline
-bool tl::math::Matrix<_rows, _cols, T>::singular()
-{
-  T det = determinant();
-  if (det == static_cast<T>(0)) return true;
-  else return false;
-}
-
-template<size_t _rows, size_t _cols, typename T> 
-T Matrix<_rows, _cols, T>::cofactor(size_t r, size_t c) const
-{
-  static_assert(_rows == _cols, "Non-Square Matrix");
-  T sign = ((r + c) % 2 == 0) ? T{1} : -T{1};
-  return sign * this->firstMinor(r, c);
-}
-
-template<size_t _rows, size_t _cols, typename T> 
-T Matrix<_rows, _cols, T>::firstMinor(size_t r, size_t c) const
-{
-  static_assert(_rows == _cols, "Non-Square Matrix");
-
-  size_t i = 0;
-  size_t j = 0;
-  Matrix<_rows-1, _cols-1, T> matrix;
-  for (size_t row = 0; row < _rows; row++) {
-    for (size_t col = 0; col < _cols; col++) {
-      if (row != r && col != c) {
-        matrix.at(i, j++) = this->mMatrix[row][col];
-        if (j == _rows - 1) {
-          j = 0;
-          i++;
-        }
-      }
-    }
-  }
-  return matrix.determinant();
-}
-
-template<size_t _rows, size_t _cols, typename T>
-Matrix<_rows, _cols, T> Matrix<_rows, _cols, T>::zero()
-{
-  const T zero{0};
-  Matrix<_rows, _cols, T> matrix;
-  for (size_t r = 0; r < _rows; r++) {
-    for (size_t c = 0; c < _cols; c++) {
-      matrix.at(r, c) = zero;
-    }
-  }
-  return matrix;
-}
-
-template<size_t _rows, size_t _cols, typename T>
-Matrix<_rows, _cols, T> Matrix<_rows, _cols, T>::ones()
-{
-  const T one{1};
-  Matrix<_rows, _cols, T> matrix;
-  for (size_t r = 0; r < _rows; r++) {
-    for (size_t c = 0; c < _cols; c++) {
-      matrix.at(r, c) = one;
-    }
-  }
-  return matrix;
-}
-
-template<size_t _rows, size_t _cols, typename T>
-Matrix<_rows, _cols, T> Matrix<_rows, _cols, T>::identity()
-{
-  const T zero{0}; 
-  const T one{1};
-  Matrix<_rows, _cols, T> matrix;
-  for (size_t r = 0; r < _rows; r++) {
-    for (size_t c = 0; c < _cols; c++) {
-      if (r == c) {
-        matrix.at(r, c) = one;
-      } else {
-        matrix.at(r, c) = zero;
-      }
-    }
-  }
-  return matrix;
-}
-
-template<size_t _rows, size_t _cols, typename T> 
-T Matrix<_rows, _cols, T>::determinant2x2() const
-{
-  T det = mMatrix[0][0] * mMatrix[1][1] - mMatrix[0][1] * mMatrix[1][0];
-  return det;
-}
-
-template<size_t _rows, size_t _cols, typename T> 
-T Matrix<_rows, _cols, T>::determinant3x3() const
-{
-  T c00 = mMatrix[1][1] * mMatrix[2][2] - mMatrix[1][2] * mMatrix[2][1];
-  T c10 = mMatrix[1][2] * mMatrix[2][0] - mMatrix[1][0] * mMatrix[2][2];
-  T c20 = mMatrix[1][0] * mMatrix[2][1] - mMatrix[1][1] * mMatrix[2][0];
-  T det = mMatrix[0][0] * c00 + mMatrix[0][1] * c10 + mMatrix[0][2] * c20;
-  return det;
-}
-
-template<size_t _rows, size_t _cols, typename T> 
-T Matrix<_rows, _cols, T>::determinant4x4() const
-{
-  T a0 = mMatrix[0][0] * mMatrix[1][1] - mMatrix[0][1] * mMatrix[1][0];
-  T a1 = mMatrix[0][0] * mMatrix[1][2] - mMatrix[0][2] * mMatrix[1][0];
-  T a2 = mMatrix[0][0] * mMatrix[1][3] - mMatrix[0][3] * mMatrix[1][0];
-  T a3 = mMatrix[0][1] * mMatrix[1][2] - mMatrix[0][2] * mMatrix[1][1];
-  T a4 = mMatrix[0][1] * mMatrix[1][3] - mMatrix[0][3] * mMatrix[1][1];
-  T a5 = mMatrix[0][2] * mMatrix[1][3] - mMatrix[0][3] * mMatrix[1][2];
-  T b0 = mMatrix[2][0] * mMatrix[3][1] - mMatrix[2][1] * mMatrix[3][0];
-  T b1 = mMatrix[2][0] * mMatrix[3][2] - mMatrix[2][2] * mMatrix[3][0];
-  T b2 = mMatrix[2][0] * mMatrix[3][3] - mMatrix[2][3] * mMatrix[3][0];
-  T b3 = mMatrix[2][1] * mMatrix[3][2] - mMatrix[2][2] * mMatrix[3][1];
-  T b4 = mMatrix[2][1] * mMatrix[3][3] - mMatrix[2][3] * mMatrix[3][1];
-  T b5 = mMatrix[2][2] * mMatrix[3][3] - mMatrix[2][3] * mMatrix[3][2];
-  T det = a0 * b5 - a1 * b4 + a2 * b3 + a3 * b2 - a4 * b1 + a5 * b0;
-  return det;
-}
-
-template<size_t _rows, size_t _cols, typename T> 
-T Matrix<_rows, _cols, T>::determinantnxn() const
-{
-  const T zero{0};
-  const T one{1};
-  T d = one;
-  size_t n = mMatrix.size();
-  std::array<std::array<T, _cols>, _rows> matrix(mMatrix);
-
-  for (size_t i = 0; i < n; ++i) {
-    T pivotElement = matrix[i][i];
-    size_t pivotRow = i;
-    for (size_t r = i + 1; r < n; ++r) {
-      if (std::abs(matrix[r][i]) > std::abs(pivotElement)) {
-        pivotElement = matrix[r][i];
-        pivotRow = r;
-      }
-    }
-
-    if (pivotElement == zero) {
-      return zero;
-    }
-
-    if (pivotRow != i) {
-      matrix[i].swap(matrix[pivotRow]);
-      d *= -one;
-    }
-
-    d *= pivotElement;
-
-    for (size_t r = i + 1; r < n; ++r) {
-      for (size_t c = i + 1; c < n; ++c) {
-        matrix[r][c] -= matrix[r][i] * matrix[i][c] / pivotElement;
-      }
-    }
-  }
-  return d;
-}
-
-=======
->>>>>>> b386d4d6
 template<size_t _rows, size_t _cols, typename T> 
 Matrix<_rows, _cols, T> Matrix<_rows, _cols, T>::inverse2x2(bool *invertibility) const
 {
@@ -828,24 +549,12 @@
 Matrix<_rows, _cols, T> Matrix<_rows, _cols, T>::inversenxn(bool *invertibility) const
 {
   Matrix<_rows, _cols, T> matrix;
-<<<<<<< HEAD
-  T det;// = determinantnxn();
-  matrix = this->rowEchelonForm(invertibility, &det);
-  if (det != static_cast<T>(0)) {
-    if (invertibility) *invertibility = true;
-
-
-
-  } else {
-    // Matriz singular, no se puede encontrar la inversa;
-=======
 
   T det = determinantnxn();
   if (det != static_cast<T>(0)) {
     Matrix<_rows, _cols, T> adjoint = this->adjugate();
     matrix = adjoint / det;
   } else {
->>>>>>> b386d4d6
     if (invertibility != nullptr) *invertibility = false;
   }
 
