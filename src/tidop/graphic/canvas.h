#ifndef TL_GRAPHIC_CANVAS_H
#define TL_GRAPHIC_CANVAS_H

#include "config_tl.h"

#include "tidop/core/defs.h"
#include "tidop/graphic/color.h"
#include "tidop/graphic/styles.h"
#include "tidop/graphic/entities/point.h"
#include "tidop/graphic/entities/linestring.h"
#include "tidop/graphic/entities/polygon.h"

namespace tl
{

template<typename T> class Transform;


/*! \defgroup GraphicEntities Entidades gráficas
 *  Puntos, lineas, ...
 *  \{
 */

namespace graph
{

/*!
 * \brief Clase Canvas
 */
class TL_EXPORT Canvas
{

public:

  /*!
   * \brief Constructora canvas
   */
  Canvas(){}

  virtual ~Canvas(){}

  /*!
   * \brief Ancho del canvas
   * \return Ancho en pixeles
   */
  virtual int width() const = 0;

  /*!
   * \brief Alto del canvas
   * \return Alto del canvas en pixeles
   */
  virtual int height() const = 0;
   
  /*!
   * \brief Color de fondo del canvas
   * \return Color de fondo
   */
  virtual Color backgroundColor() const = 0;

  /*!
   * \brief Establece el ancho del canvas
   * \param width Ancho del canvas
   */
  virtual void setWidth(int width) = 0;

  /*!
   * \brief Establece el alto del canvas
   * \param height Alto
   */
  virtual void setHeight(int height) = 0;

  /*!
   * \brief Establece el tamaño del canvas
   * \param width Ancho
   * \param height Alto
   */
  virtual void setSize(int width, int height) = 0;

  /*!
   * \brief Establece el color de fondo del canvas
   * \param color Color
   * \see Color
   */
<<<<<<< HEAD
  virtual void setBackgroundColor(const tl::Color &color) = 0;
=======
  virtual void setBackgroundColor(const Color &color) = 0;
>>>>>>> ef79e5cf

  /*!
   * \brief Dibuja un punto en el canvas
   * \param point Punto
   */
  virtual void drawPoint(const GPoint &point) = 0;
  virtual void drawPoint(const geometry::PointD &point, const GraphicStyle &style) = 0;

  /*!
   * \brief Dibuja una polilinea en el canvas
   * \param lineString Polilinea
   */
  virtual void drawLineString(const GLineString &lineString) = 0;

  /*!
   * \brief Dibuja un poligono en el canvas
   * \param polygon Poligono
   */
  virtual void drawPolygon(const GPolygon &polygon) = 0;

};

#ifdef HAVE_OPENCV

class TL_EXPORT CanvasCV
  : public Canvas
{

private:

  int mWidth;
  int mHeight;
<<<<<<< HEAD
  tl::Color mBgColor;
=======
  Color mBgColor;
>>>>>>> ef79e5cf
  cv::Mat mCanvas;

public:

  /*!
   * \brief CanvasCV
   */
  CanvasCV();

  /*!
   * \brief Constructor de copia
   * \param[in] canvas Objeto canvas que se copia
   */
  CanvasCV(const CanvasCV &canvas);

  ~CanvasCV() override;

  int width() const override;
  int height() const override;
  Color backgroundColor() const override;
  void setWidth(int width) override;
  void setHeight(int height) override;
  void setSize(int width, int height) override;
<<<<<<< HEAD
  void setBackgroundColor(const tl::Color &color) override;
=======
  void setBackgroundColor(const Color &color) override;
>>>>>>> ef79e5cf
  void drawPoint(const GPoint &point) override;
  void drawPoint(const geometry::PointD &point, const GraphicStyle &style) override;
  void drawLineString(const GLineString &lineString) override;
  void drawPolygon(const GPolygon &polygon) override;

  /*!
   * \brief operador asignación
   * \param[in] canvas Objeto canvas que se copia por asignación
   * \return
   */
  CanvasCV &operator =(const CanvasCV &canvas);

private:

  void update();

  cv::Scalar colorToCvScalar(const Color &color);

};

#endif // HAVE_OPENCV

} // Fin namespace graph

/*! \} */ // Fin GraphicEntities

} // Fin namespace TL

#endif // TL_GRAPHIC_CANVAS_H<|MERGE_RESOLUTION|>--- conflicted
+++ resolved
@@ -81,11 +81,7 @@
    * \param color Color
    * \see Color
    */
-<<<<<<< HEAD
-  virtual void setBackgroundColor(const tl::Color &color) = 0;
-=======
   virtual void setBackgroundColor(const Color &color) = 0;
->>>>>>> ef79e5cf
 
   /*!
    * \brief Dibuja un punto en el canvas
@@ -118,11 +114,7 @@
 
   int mWidth;
   int mHeight;
-<<<<<<< HEAD
-  tl::Color mBgColor;
-=======
   Color mBgColor;
->>>>>>> ef79e5cf
   cv::Mat mCanvas;
 
 public:
@@ -146,11 +138,7 @@
   void setWidth(int width) override;
   void setHeight(int height) override;
   void setSize(int width, int height) override;
-<<<<<<< HEAD
-  void setBackgroundColor(const tl::Color &color) override;
-=======
   void setBackgroundColor(const Color &color) override;
->>>>>>> ef79e5cf
   void drawPoint(const GPoint &point) override;
   void drawPoint(const geometry::PointD &point, const GraphicStyle &style) override;
   void drawLineString(const GLineString &lineString) override;
