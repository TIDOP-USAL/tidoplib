--- conflicted
+++ resolved
@@ -183,19 +183,6 @@
    * \brief Abre un fichero vectorial especificando las opciones del formato
    * \param[in] file Nombre del fichero
    * \param[in] mode Modo de apertura
-<<<<<<< HEAD
-   * \param[in] options Opciones del formato   
-   * \return Error
-   * \see Mode
-   */
-  Status open(const char *file, Mode mode = Mode::update, FileOptions *options = nullptr) override;
-
-  /*!
-   * \brief Abre un fichero vectorial especificando las opciones del formato
-   * \param[in] file Nombre del fichero
-   * \param[in] mode Modo de apertura
-=======
->>>>>>> ef79e5cf
    * \param[in] options Opciones del formato
    * \return Error
    * \see Mode
@@ -456,12 +443,7 @@
    * \return Error
    * \see Mode
    */
-<<<<<<< HEAD
-  Status open(const char *file, Mode mode = Mode::update, FileOptions *options = nullptr) override;
   Status open(const std::string &file, Mode mode = Mode::update, FileOptions *options = nullptr) override;
-=======
-  Status open(const std::string &file, Mode mode = Mode::Update, FileOptions *options = nullptr) override;
->>>>>>> ef79e5cf
 
   /*!
    * \brief Crea un fichero
