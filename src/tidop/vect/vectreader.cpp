--- conflicted
+++ resolved
@@ -328,11 +328,7 @@
 
 
   OGRFeature *ogrFeature;
-<<<<<<< HEAD
-  for(size_t i = 0; i < static_cast<size_t>(ogrLayer->GetFeatureCount()); i++) {
-=======
   for(int i = 0; i < ogrLayer->GetFeatureCount(); i++) {
->>>>>>> fc7afc0b
     ogrFeature = ogrLayer->GetFeature(i);
   //}
   //
