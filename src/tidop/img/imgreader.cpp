/**************************************************************************
 *                                                                        *
 * Copyright (C) 2021 by Tidop Research Group                             *
 * Copyright (C) 2021 by Esteban Ruiz de Oña Crespo                       *
 *                                                                        *
 * This file is part of TidopLib                                          *
 *                                                                        *
 * TidopLib is free software: you can redistribute it and/or modify       *
 * it under the terms of the GNU Lesser General Public License as         *
 * published by the Free Software Foundation, either version 3 of the     *
 * License, or (at your option) any later version.                        *
 *                                                                        *
 * TidopLib is distributed in the hope that it will be useful,            *
 * but WITHOUT ANY WARRANTY; without even the implied warranty of         *
 * MERCHANTABILITY or FITNESS FOR A PARTICULAR PURPOSE.  See the          *
 * GNU Lesser General Public License for more details.                    *
 *                                                                        *
 * You should have received a copy of the GNU Lesser General Public       *
 * License along with TidopLib. If not, see <http://www.gnu.org/licenses>.*
 *                                                                        *
 * @license LGPL-3.0 <https://www.gnu.org/licenses/lgpl-3.0.html>         *
 *                                                                        *
 **************************************************************************/

#include "tidop/img/imgreader.h"

#include "tidop/core/exception.h"
#include "tidop/core/gdalreg.h"
#include "tidop/img/metadata.h"

#ifdef TL_HAVE_OPENCV

#ifdef TL_HAVE_GDAL
TL_DISABLE_WARNINGS
#include "gdal.h"
#include "gdal_priv.h"
#include "cpl_conv.h"
TL_DEFAULT_WARNINGS
#endif // TL_HAVE_GDAL

#include <utility>

namespace tl
{

DataType gdalConvertDataType(GDALDataType dataType)
{
  DataType ret;
  switch (dataType) {
  case GDT_Byte:
    ret = DataType::TL_8U;
    break;
  case GDT_UInt16:
    ret = DataType::TL_16U;
    break;
  case GDT_Int16:
    ret = DataType::TL_16S;
    break;
  case GDT_UInt32:
    ret = DataType::TL_32U;
    break;
  case GDT_Int32:
    ret = DataType::TL_32S;
    break;
  case GDT_Float32:
    ret = DataType::TL_32F;
    break;
  case GDT_Float64:
    ret = DataType::TL_64F;
    break;
  default:
    ret = DataType::TL_8U;
    break;
  }
  return ret;
}

/*!
 * \brief Obtiene el tipo de dato de OpenCV
 * \param gdalType Tipo de GDAL
 * \param channels Número de canales
 * \return Tipo de OpenCV
 */
int gdalToOpenCv(GDALDataType gdalType, int channels)
{
  int depth;
  if(gdalType == GDT_Byte)
    depth = CV_8U;
  else if(gdalType == GDT_UInt16)
    depth = CV_16U;
  else if(gdalType == GDT_Int16)
    depth = CV_16S;
  else if(gdalType == GDT_UInt32)
    depth = CV_32S;
  else if(gdalType == GDT_Int32)
    depth = CV_32S;
  else if(gdalType == GDT_Float32)
    depth = CV_32F;
  else if(gdalType == GDT_Float64)
    depth = CV_64F;
  //else if (gdalType == GDT_CInt16)
  //  depth = CV_16U;   // GDT_CInt16  == 8   CV_16U == 2 
  //else if (gdalType == GDT_CInt32)
  //  depth = CV_32S;   // GDT_CInt32  == 9   CV_32S == 4 
  //else if (gdalType == GDT_CFloat32)
  //  depth = CV_32F;   // GDT_CFloat32==10   CV_32F == 5   
  //else if (gdalType == GDT_CFloat64)
  //  depth = CV_64F;   // GDT_CFloat64==11   CV_64F == 5   
  else
    depth = -1;
  return(CV_MAKETYPE(depth, channels));
}

ImageReader::ImageReader(tl::Path file)
  : mFile(std::move(file))
{

}

void ImageReader::windowRead(const WindowI &wLoad, 
                             WindowI *wRead, 
                             Point<int> *offset) const
{
  WindowI wAll(Point<int>(0, 0), Point<int>(this->cols(), this->rows()));   // Ventana total de imagen
  if (wLoad.isEmpty()) {
    *wRead = wAll;  // Se lee toda la ventana
  } else {
    *wRead = windowIntersection(wAll, wLoad);
    *offset = wRead->pt1 - wLoad.pt1;
  }
}

tl::Path ImageReader::file() const
{
  return mFile;
}


/* ---------------------------------------------------------------------------------- */

#ifdef TL_HAVE_GDAL

class ImageReaderGdal
  : public ImageReader
{

public:

    ImageReaderGdal(tl::Path file)
      : ImageReader(std::move(file)),
        mDataset(nullptr)
    {
        RegisterGdal::init();
    }
    
    ~ImageReaderGdal() override
    {
        this->close();
    }

// Heredado vía ImageReader

    void open() override
    {
        try {

            this->close();

            mDataset = static_cast<GDALDataset *>(GDALOpen(file().toString().c_str(), GA_ReadOnly));

            if (mDataset) {
                std::array<double, 6> geotransform{};
                if (mDataset->GetGeoTransform(geotransform.data()) != CE_None) {
                    // Valores por defecto
                    geotransform[0] = 0.;           /* top left x */
                    geotransform[1] = 1.;           /* w-e pixel resolution */
                    geotransform[2] = 0.;           /* 0 */
                    geotransform[3] = this->rows(); /* top left y */
                    geotransform[4] = 0.;           /* 0 */
                    geotransform[5] = -1.;          /* n-s pixel resolution (negative value) */
                }

                mAffine.setParameters(geotransform[1],
                                      geotransform[2],
                                      geotransform[4],
                                      geotransform[5],
                                      geotransform[0],
                                      geotransform[3]);

            }

        } catch (...) {
            TL_THROW_EXCEPTION_WITH_NESTED("Catched exception");
        }
    }
    
    bool isOpen() const override
    {
        return mDataset != nullptr;
    }
<<<<<<< HEAD
  }

  cv::Mat read(const Recti &rect, 
               const Size<int> &size,  
               Affine<Point<int>> *trf) override
  {
    cv::Mat image;

    try {

      TL_ASSERT(isOpen(), "The file has not been opened. Try to use ImageReaderGdal::open() method");
      //TL_ASSERT(rect.isValid(), "Image Rect to read invalid")

      Recti rect_to_read;
      Point<int> offset;
      Recti rect_full_image(0, 0, this->cols(), this->rows());
      

      if (rect.isEmpty()) {
        rect_to_read = rect_full_image;
      } else {
        rect_to_read = intersect(rect_full_image, rect);
        offset = rect_to_read.topLeft() - rect.topLeft();
      }

      Size<int> size_to_read;
      if (size.isEmpty()) {
        size_to_read = rect_to_read.size();
      } else {
        size_to_read = size;
      }

      double scaleX = size_to_read.width / static_cast<double>(rect_to_read.width);
      double scaleY = size_to_read.height / static_cast<double>(rect_to_read.height);
      offset.x = roundToInteger(offset.x * scaleX); // Corregido por la escala
      offset.y = roundToInteger(offset.y * scaleY);
      if (trf) trf->setParameters(offset.x, offset.y, scaleX, scaleY, 0.);

      image.create(size_to_read.height, size_to_read.width, gdalToOpenCv(this->gdalDataType(), this->channels()));

      TL_ASSERT(!image.empty(), "Image empty");

      uchar *buff = image.ptr();
      int nPixelSpace = static_cast<int>(image.elemSize());
      int nLineSpace = nPixelSpace * image.cols;
      int nBandSpace = static_cast<int>(image.elemSize1());

      CPLErr cerr = mDataset->RasterIO(GF_Read, rect_to_read.x, rect_to_read.y,
        rect_to_read.width, rect_to_read.height,
        buff, size_to_read.width, size_to_read.height, this->gdalDataType(),
        this->channels(), gdalBandOrder(this->channels()).data(), nPixelSpace,
        nLineSpace, nBandSpace);

      if (cerr != 0) {
        throw std::runtime_error(MessageManager::Message("GDAL ERROR (%i): %s", CPLGetLastErrorNo(), CPLGetLastErrorMsg()).message());
      }
=======
    
    void close() override
    {
        if (mDataset) {
            GDALClose(mDataset);
            mDataset = nullptr;
        }
    }
    
    cv::Mat read(const RectI &rect,
                 const Size<int> &size,
                 Affine<Point<int>> *trf) override
    {
        cv::Mat image;

        try {
>>>>>>> e877d553

            TL_ASSERT(isOpen(), "The file has not been opened. Try to use ImageReaderGdal::open() method");
            //TL_ASSERT(rect.isValid(), "Image Rect to read invalid")

            RectI rect_to_read;
            Point<int> offset;
            RectI rect_full_image(0, 0, this->cols(), this->rows());

<<<<<<< HEAD
  cv::Mat read(double scaleX,
               double scaleY,  
               const Recti &rect, 
               Affine<Point<int>> *trf) override
  {
    cv::Mat image;

    try{

      TL_ASSERT(isOpen(), "The file has not been opened. Try to use ImageReaderGdal::open() method");

      Recti rect_to_read;
      Point<int> offset;
      Recti rect_full_image(0, 0, this->cols(), this->rows());
      if (rect.isEmpty()) {
        rect_to_read = rect_full_image;
      } else {
        rect_to_read = intersect(rect_full_image, rect);
        offset = rect_to_read.topLeft() - rect.topLeft();
      }
      
      TL_ASSERT(rect_to_read.width > 0 && rect_to_read.height > 0, "");
      offset.x = roundToInteger(offset.x * scaleX); // Corregido por la escala
      offset.y = roundToInteger(offset.y * scaleY);
      
      cv::Size size;
      size.width = roundToInteger(rect_to_read.width * scaleX);
      size.height = roundToInteger(rect_to_read.height * scaleY);
      if (trf) trf->setParameters(offset.x, offset.y, scaleX, scaleY, 0.);
      
      image.create(size, gdalToOpenCv(this->gdalDataType(), this->channels()));
      //if (image.empty()) throw std::runtime_error("");
      TL_ASSERT(!image.empty(), "Image empty");
      
      uchar *buff = image.ptr();
      int nPixelSpace = static_cast<int>(image.elemSize());
      int nLineSpace = nPixelSpace * image.cols;
      int nBandSpace = static_cast<int>(image.elemSize1());
      
      CPLErr cerr = mDataset->RasterIO(GF_Read, rect_to_read.x, rect_to_read.y,
                                       rect_to_read.width, rect_to_read.height,
                                       buff, size.width, size.height, this->gdalDataType(),
                                       this->channels(), gdalBandOrder(this->channels()).data(), nPixelSpace,
                                       nLineSpace, nBandSpace);
      
      if (cerr != 0) {
        throw std::runtime_error(MessageManager::Message("GDAL ERROR (%i): %s", CPLGetLastErrorNo(), CPLGetLastErrorMsg()).message());
      }
=======
>>>>>>> e877d553

            if (rect.isEmpty()) {
                rect_to_read = rect_full_image;
            } else {
                rect_to_read = intersect(rect_full_image, rect);
                offset = rect_to_read.topLeft() - rect.topLeft();
            }

            Size<int> size_to_read;
            if (size.isEmpty()) {
                size_to_read = rect_to_read.size();
            } else {
                size_to_read = size;
            }

            double scaleX = size_to_read.width / static_cast<double>(rect_to_read.width);
            double scaleY = size_to_read.height / static_cast<double>(rect_to_read.height);
            offset.x = roundToInteger(offset.x * scaleX); // Corregido por la escala
            offset.y = roundToInteger(offset.y * scaleY);
            if (trf) trf->setParameters(offset.x, offset.y, scaleX, scaleY, 0.);

<<<<<<< HEAD
    int x = window.pt1.x < window.pt2.x ? window.pt1.x : window.pt2.x;
    int y = window.pt1.y < window.pt2.y ? window.pt1.y : window.pt2.y;
    
    Recti rect = window.isEmpty() ? Recti() : Recti(x, y, std::abs(window.width()), std::abs(window.height()));
    
    cv::Mat image;
=======
            image.create(size_to_read.height, size_to_read.width, gdalToOpenCv(this->gdalDataType(), this->channels()));
>>>>>>> e877d553

            TL_ASSERT(!image.empty(), "Image empty");

            uchar *buff = image.ptr();
            int nPixelSpace = static_cast<int>(image.elemSize());
            int nLineSpace = nPixelSpace * image.cols;
            int nBandSpace = static_cast<int>(image.elemSize1());

            CPLErr cerr = mDataset->RasterIO(GF_Read, rect_to_read.x, rect_to_read.y,
                                             rect_to_read.width, rect_to_read.height,
                                             buff, size_to_read.width, size_to_read.height, this->gdalDataType(),
                                             this->channels(), gdalBandOrder(this->channels()).data(), nPixelSpace,
                                             nLineSpace, nBandSpace);

            if (cerr != 0) {
                throw std::runtime_error(Message::format("GDAL ERROR ({}): {}", CPLGetLastErrorNo(), CPLGetLastErrorMsg()));
            }

        } catch (...) {
            TL_THROW_EXCEPTION_WITH_NESTED("Catched exception");
        }

        return image;
    }
    
    cv::Mat read(double scaleX,
                 double scaleY,
                 const RectI &rect,
                 Affine<Point<int>> *trf) override
    {
        cv::Mat image;

        try {

            TL_ASSERT(isOpen(), "The file has not been opened. Try to use ImageReaderGdal::open() method");

            RectI rect_to_read;
            Point<int> offset;
            RectI rect_full_image(0, 0, this->cols(), this->rows());
            if (rect.isEmpty()) {
                rect_to_read = rect_full_image;
            } else {
                rect_to_read = intersect(rect_full_image, rect);
                offset = rect_to_read.topLeft() - rect.topLeft();
            }

            TL_ASSERT(rect_to_read.width > 0 && rect_to_read.height > 0, "");
            offset.x = roundToInteger(offset.x * scaleX); // Corregido por la escala
            offset.y = roundToInteger(offset.y * scaleY);

            cv::Size size;
            size.width = roundToInteger(rect_to_read.width * scaleX);
            size.height = roundToInteger(rect_to_read.height * scaleY);
            if (trf) trf->setParameters(offset.x, offset.y, scaleX, scaleY, 0.);

            image.create(size, gdalToOpenCv(this->gdalDataType(), this->channels()));
            //if (image.empty()) throw std::runtime_error("");
            TL_ASSERT(!image.empty(), "Image empty");

            uchar *buff = image.ptr();
            int nPixelSpace = static_cast<int>(image.elemSize());
            int nLineSpace = nPixelSpace * image.cols;
            int nBandSpace = static_cast<int>(image.elemSize1());

            CPLErr cerr = mDataset->RasterIO(GF_Read, rect_to_read.x, rect_to_read.y,
                                             rect_to_read.width, rect_to_read.height,
                                             buff, size.width, size.height, this->gdalDataType(),
                                             this->channels(), gdalBandOrder(this->channels()).data(), nPixelSpace,
                                             nLineSpace, nBandSpace);

            if (cerr != 0) {
                throw std::runtime_error(Message::format("GDAL ERROR ({}): {}", CPLGetLastErrorNo(), CPLGetLastErrorMsg()));
            }

        } catch (...) {
            TL_THROW_EXCEPTION_WITH_NESTED("Catched exception");
        }

        return image;
    }
    
    cv::Mat read(const WindowI &window,
                 double scaleX,
                 double scaleY,
                 Affine<Point<int>> *trf) override
    {

        int x = window.pt1.x < window.pt2.x ? window.pt1.x : window.pt2.x;
        int y = window.pt1.y < window.pt2.y ? window.pt1.y : window.pt2.y;

        RectI rect = window.isEmpty() ? RectI() : RectI(x, y, std::abs(window.width()), std::abs(window.height()));

        cv::Mat image;

        try {
            image = this->read(scaleX, scaleY, rect, trf);
        } catch (...) {
            TL_THROW_EXCEPTION_WITH_NESTED("Catched exception");
        }

        return image;
    }
    
    cv::Mat read(const Window<Point<double>> &terrainWindow,
                 double scaleX,
                 double scaleY,
                 Affine<Point<int>> *trf) override
    {
        Window<Point<double>> wLoad;
        wLoad.pt1 = mAffine.transform(terrainWindow.pt1, Transform::Order::inverse);
        wLoad.pt2 = mAffine.transform(terrainWindow.pt2, Transform::Order::inverse);
        wLoad.normalized();

        WindowI wRead(wLoad);

        cv::Mat image;

        try {
            image = read(wRead, scaleX, scaleY, trf);
        } catch (...) {
            TL_THROW_EXCEPTION_WITH_NESTED("Catched exception");
        }

        return image;
    }
    
    int rows() const override
    {
        int rows = 0;

        try {

            TL_ASSERT(isOpen(), "The file has not been opened. Try to use ImageReaderGdal::open() method");

            rows = mDataset->GetRasterYSize();

        } catch (...) {
            TL_THROW_EXCEPTION_WITH_NESTED("Catched exception");
        }

        return rows;
    }
    
    int cols() const override
    {
        int cols = 0;

        try {

            TL_ASSERT(isOpen(), "The file has not been opened. Try to use ImageReaderGdal::open() method");

            cols = mDataset->GetRasterXSize();

        } catch (...) {
            TL_THROW_EXCEPTION_WITH_NESTED("Catched exception");
        }

        return cols;
    }
    
    int channels() const override
    {
        int channels = 0;

        try {

            TL_ASSERT(isOpen(), "The file has not been opened. Try to use ImageReaderGdal::open() method");

            channels = mDataset->GetRasterCount();

        } catch (...) {
            TL_THROW_EXCEPTION_WITH_NESTED("Catched exception");
        }

        return channels;
    }
    
    DataType dataType() const override
    {
        DataType data_type = DataType::TL_8U;

        try {

            GDALDataType gdal_data_type = this->gdalDataType();
            data_type = gdalConvertDataType(gdal_data_type);

        } catch (...) {
            TL_THROW_EXCEPTION_WITH_NESTED("Catched exception");
        }

        return data_type;
    }

    int depth() const override
    {
        int depth = 0;

        try {

            GDALDataType gdal_data_type = this->gdalDataType();
            depth = GDALGetDataTypeSizeBits(gdal_data_type);

        } catch (...) {
            TL_THROW_EXCEPTION_WITH_NESTED("Catched exception");
        }

        return depth;
    }
  
    std::shared_ptr<ImageMetadata> metadata() const override
    {
        std::shared_ptr<ImageMetadata> metadata;
    
        try {
    
            TL_ASSERT(isOpen(), "The file has not been opened. Try to use ImageReaderGdal::open() method");
    
            std::string driver_name = mDataset->GetDriverName();
            metadata = ImageMetadataFactory::create(driver_name);
    
            char **gdalMetadata = mDataset->GetMetadata(); // Si no hago esto no lee el exif...
            unusedParameter(gdalMetadata);
    
            char **gdalMetadataDomainList = mDataset->GetMetadataDomainList();
            if (gdalMetadataDomainList != nullptr && *gdalMetadataDomainList != nullptr) {
    
                for (int i = 0; gdalMetadataDomainList[i] != nullptr; i++) {
    
                    const char *domain = gdalMetadataDomainList[i];
                    char **gdalMetadata = mDataset->GetMetadata(domain);
    
                    if (std::string("xml:XMP").compare(domain) == 0) {
    
                        //std::cout << *gdalMetadata << std::endl;
    
                        /// Sacar a función parseXMP
                        {
    
                            CPLXMLNode *xml_node = CPLParseXMLString(*gdalMetadata);
                            while (xml_node) {
                                if (std::string(xml_node->pszValue).compare("xpacket") == 0) {
    
                                } else if (std::string(xml_node->pszValue).compare("x:xmpmeta") == 0) {
    
                                    CPLXMLNode *child_node = xml_node->psChild;
                                    while (child_node) {
                                        if (std::string(child_node->pszValue).compare("rdf:RDF") == 0) {
    
                                            CPLXMLNode *rdf_node = child_node->psChild;
    
                                            while (rdf_node) {
    
                                                if (std::string(rdf_node->pszValue).compare("rdf:Description") == 0) {
    
                                                    CPLXMLNode *rdfdescription_node = rdf_node->psChild;
                                                    while (rdfdescription_node) {
    
                                                        if (std::string(rdfdescription_node->pszValue).compare("xmlns:drone-dji") == 0) {
                                                            /// Camara DJI
                                                            metadata->setMetadata("EXIF_Make", "DJI");
    
                                                        } else if (std::string(rdfdescription_node->pszValue).compare("drone-dji:AbsoluteAltitude") == 0) {
                                                            std::string value = rdfdescription_node->psChild->pszValue;
                                                            metadata->setMetadata("XMP_AbsoluteAltitude", value);
                                                        } else if (std::string(rdfdescription_node->pszValue).compare("drone-dji:RelativeAltitude") == 0) {
                                                            std::string value = rdfdescription_node->psChild->pszValue;
                                                            metadata->setMetadata("XMP_RelativeAltitude", value);
                                                        } else if (std::string(rdfdescription_node->pszValue).compare("drone-dji:GpsLatitude") == 0) {
                                                            std::string value = rdfdescription_node->psChild->pszValue;
                                                            metadata->setMetadata("XMP_GpsLatitude", value);
                                                        } else if (std::string(rdfdescription_node->pszValue).compare("drone-dji:GpsLongitude") == 0) {
                                                            std::string value = rdfdescription_node->psChild->pszValue;
                                                            metadata->setMetadata("XMP_GpsLongitude", value);
                                                        } else if (std::string(rdfdescription_node->pszValue).compare("drone-dji:GpsLongtitude") == 0) {
                                                            std::string value = rdfdescription_node->psChild->pszValue;
                                                            metadata->setMetadata("XMP_GpsLongitude", value);
                                                        } else if (std::string(rdfdescription_node->pszValue).compare("drone-dji:GimbalRollDegree") == 0) {
                                                            std::string value = rdfdescription_node->psChild->pszValue;
                                                            metadata->setMetadata("XMP_GimbalRollDegree", value);
                                                        } else if (std::string(rdfdescription_node->pszValue).compare("drone-dji:GimbalYawDegree") == 0) {
                                                            std::string value = rdfdescription_node->psChild->pszValue;
                                                            metadata->setMetadata("XMP_GimbalYawDegree", value);
                                                        } else if (std::string(rdfdescription_node->pszValue).compare("drone-dji:GimbalPitchDegree") == 0) {
                                                            std::string value = rdfdescription_node->psChild->pszValue;
                                                            metadata->setMetadata("XMP_GimbalPitchDegree", value);
                                                        } else if (std::string(rdfdescription_node->pszValue).compare("drone-dji:FlightRollDegree") == 0) {
                                                            std::string value = rdfdescription_node->psChild->pszValue;
                                                            metadata->setMetadata("XMP_FlightRollDegree", value);
                                                        } else if (std::string(rdfdescription_node->pszValue).compare("drone-dji:FlightYawDegree") == 0) {
                                                            std::string value = rdfdescription_node->psChild->pszValue;
                                                            metadata->setMetadata("XMP_FlightYawDegree", value);
                                                        } else if (std::string(rdfdescription_node->pszValue).compare("drone-dji:FlightPitchDegree") == 0) {
                                                            std::string value = rdfdescription_node->psChild->pszValue;
                                                            metadata->setMetadata("XMP_FlightPitchDegree", value);
                                                        } else if (std::string(rdfdescription_node->pszValue).compare("drone-dji:FlightXSpeed") == 0) {
                                                            std::string value = rdfdescription_node->psChild->pszValue;
                                                            metadata->setMetadata("XMP_FlightXSpeed", value);
                                                        } else if (std::string(rdfdescription_node->pszValue).compare("drone-dji:FlightYSpeed") == 0) {
                                                            std::string value = rdfdescription_node->psChild->pszValue;
                                                            metadata->setMetadata("XMP_FlightYSpeed", value);
                                                        } else if (std::string(rdfdescription_node->pszValue).compare("drone-dji:FlightZSpeed") == 0) {
                                                            std::string value = rdfdescription_node->psChild->pszValue;
                                                            metadata->setMetadata("XMP_FlightZSpeed", value);
                                                        } else if (std::string(rdfdescription_node->pszValue).compare("drone-dji:CamReverse") == 0) {
                                                            std::string value = rdfdescription_node->psChild->pszValue;
                                                            metadata->setMetadata("XMP_CamReverse", value);
                                                        } else if (std::string(rdfdescription_node->pszValue).compare("drone-dji:GimbalReverse") == 0) {
                                                            std::string value = rdfdescription_node->psChild->pszValue;
                                                            metadata->setMetadata("XMP_GimbalReverse", value);
                                                        } else if (std::string(rdfdescription_node->pszValue).compare("drone-dji:CalibratedFocalLength") == 0) {
                                                            std::string value = rdfdescription_node->psChild->pszValue;
                                                            metadata->setMetadata("XMP_CalibratedFocalLength", value);
                                                        } else if (std::string(rdfdescription_node->pszValue).compare("drone-dji:CalibratedOpticalCenterX") == 0) {
                                                            std::string value = rdfdescription_node->psChild->pszValue;
                                                            metadata->setMetadata("CalibratedOpticalCenterX", value);
                                                        } else if (std::string(rdfdescription_node->pszValue).compare("drone-dji:CalibratedOpticalCenterY") == 0) {
                                                            std::string value = rdfdescription_node->psChild->pszValue;
                                                            metadata->setMetadata("XMP_CalibratedOpticalCenterY", value);
                                                        } else if (std::string(rdfdescription_node->pszValue).compare("drone-dji:RtkFlag") == 0) {
                                                            std::string value = rdfdescription_node->psChild->pszValue;
                                                            metadata->setMetadata("XMP_RtkFlag", value);
                                                        } else if (std::string(rdfdescription_node->pszValue).compare("drone-dji:RtkStdLon") == 0) {
                                                            std::string value = rdfdescription_node->psChild->pszValue;
                                                            metadata->setMetadata("XMP_RtkStdLon", value);
                                                        } else if (std::string(rdfdescription_node->pszValue).compare("drone-dji:RtkStdLat") == 0) {
                                                            std::string value = rdfdescription_node->psChild->pszValue;
                                                            metadata->setMetadata("XMP_RtkStdLat", value);
                                                        } else if (std::string(rdfdescription_node->pszValue).compare("drone-dji:RtkStdHgt") == 0) {
                                                            std::string value = rdfdescription_node->psChild->pszValue;
                                                            metadata->setMetadata("XMP_RtkStdHgt", value);
                                                        } else if (std::string(rdfdescription_node->pszValue).compare("xmpDM:cameraModel") == 0) {
                                                            std::string value = rdfdescription_node->psChild->pszValue;
                                                            metadata->setMetadata("EXIF_Model", value);
                                                        }
    
                                                        rdfdescription_node = rdfdescription_node->psNext;
    
                                                    }
    
                                                }
    
                                                rdf_node = rdf_node->psNext;
    
                                            }
    
                                        }
    
                                        child_node = child_node->psNext;
    
                                    }
    
                                }
    
                                xml_node = xml_node->psNext;
                            }
    
                        }
    
    
                        //if (CPLXMLNode *child_node = xml_node->psChild) {
                        //  if (child_node->eType == CXT_Element) {
    
                        //  } else if (child_node->eType == CXT_Text) {
                        //  } else if (child_node->eType == CXT_Attribute) {
                        //  }
    
                        //}
    
                        //if (CPLXMLNode *next_node = xml_node->psNext){
                        //  while (CPLXMLNode *next_node = xml_node->psNext) {
                        //    if (next_node->eType == CXT_Element) {
                        //      if (std::string(next_node->pszValue).compare("Description") == 0) {
                        //        //child_node->
    
    
                        //      } else {
    
                        //      }
                        //    }
                        //  }
                        //}
    
    
    
                    } else {
    
                        if (gdalMetadata != nullptr && *gdalMetadata != nullptr) {
    
                            for (int j = 0; gdalMetadata[j] != nullptr; j++) {
    
                                char *key = nullptr;
                                const char *value = CPLParseNameValue(gdalMetadata[j], &key);
    
                                if (key) {
                                    metadata->setMetadata(key, value);
                                    CPLFree(key);
                                }
                            }
    
                        }
    
                    }
                }
    
            }
    
            //char **gdalMetadata = mDataset->GetMetadata("xml:XMP");
            //if (gdalMetadata != nullptr && *gdalMetadata != nullptr) {
            //  for (int i = 0; gdalMetadata[i] != nullptr; i++) {
            //    char *key = nullptr;
            //    const char *value = CPLParseNameValue(gdalMetadata[i], &key);
            //    if (key) {
            //      std::cout << key << ": " << value << std::endl;
            //      metadata->setMetadata(key, value);
            //      CPLFree(key);
            //    }
            //  }
            //}
    
        } catch (...) {
            TL_THROW_EXCEPTION_WITH_NESTED("Catched exception");
        }
    
        return metadata;
    }

    bool isGeoreferenced() const override
    {
        bool georeferenced = false;
    
        try {
    
            TL_ASSERT(isOpen(), "The file has not been opened. Try to use ImageReaderGdal::open() method");
    
            std::array<double, 6> geotransform{};
            georeferenced = (mDataset->GetGeoTransform(geotransform.data()) != CE_None);
    
        } catch (...) {
            TL_THROW_EXCEPTION_WITH_NESTED("Catched exception");
        }
    
        return georeferenced;
    }

    Affine<Point<double>> georeference() const override
    {
        return mAffine;
    }

    std::string crsWkt() const override
    {
        std::string crs_wkt;

        try {

            TL_ASSERT(isOpen(), "The file has not been opened. Try to use ImageReaderGdal::open() method");

#if GDAL_VERSION_MAJOR >= 3
            const OGRSpatialReference *spatialReference = mDataset->GetSpatialRef();
            if (spatialReference) {
                char *wkt = nullptr;
                spatialReference->exportToWkt(&wkt);
                crs_wkt = std::string(wkt);
                CPLFree(wkt);
            }
#else
            crs_wkt = std::string(mDataset->GetProjectionRef());
#endif
    
        } catch (...) {
            TL_THROW_EXCEPTION_WITH_NESTED("Catched exception");
        }
    
        return crs_wkt;
    }

//#ifdef TL_HAVE_GEOSPATIAL
//  geospatial::Crs crs() const override
//  {
//    geospatial::Crs crs;
//
//    try {
//
//      TL_ASSERT(isOpen(), "The file has not been opened. Try to use ImageReaderGdal::open() method")
//
//#if GDAL_VERSION_MAJOR >= 3
//      if (const OGRSpatialReference *spatialReference = mDataset->GetSpatialRef()) {
//        char *wkt = nullptr;
//        spatialReference->exportToWkt(&wkt);
//        crs.fromWktFormat(wkt);
//        CPLFree(wkt);
//      }
//#else
//      crs.fromWktFormat(mDataset->GetProjectionRef());
//#endif
//    } catch (...) {
//      TL_THROW_EXCEPTION_WITH_NESTED("Catched exception");
//    }
//
//    return crs;
//  }
//#endif

    WindowD window() const override
    {
        Point<double> p1 = mAffine.transform(Point<double>(0, 0));
        Point<double> p2 = mAffine.transform(Point<double>(cols(), rows()));
        WindowD window(p1, p2);
        window.normalized();
        return window;
    }
    
    double noDataValue(bool *exist) const
    {
        double nodata{};

        try {

            TL_ASSERT(isOpen(), "The file has not been opened. Try to use ImageReaderGdal::open() method");

            int success{};
            nodata = mDataset->GetRasterBand(1)->GetNoDataValue(&success);
            if (exist) *exist = (success == 1);

        } catch (...) {
            TL_THROW_EXCEPTION_WITH_NESTED("Catched exception");
        }

        return nodata;
    }

protected:

    GDALDataType gdalDataType() const
    {
        GDALDataType dataType = GDALDataType::GDT_Byte;

        try {

            TL_ASSERT(isOpen(), "The file has not been opened. Try to use ImageReaderGdal::open() method");

            if (GDALRasterBand *rasterBand = mDataset->GetRasterBand(1)) {
                dataType = rasterBand->GetRasterDataType();
            }

        } catch (...) {
            TL_THROW_EXCEPTION_WITH_NESTED("Catched exception");
        }

        return dataType;
    }

private:

    GDALDataset *mDataset;
    Affine<Point<double>> mAffine;
};

#endif // TL_HAVE_GDAL

/* ---------------------------------------------------------------------------------- */

#ifdef TL_HAVE_EDSDK

class ImageReaderCanon
  : public ImageReader
{

public:

    ImageReaderCanon(const std::string &fileName)
      : ImageReader(fileName),
        mRows(0), 
        mCols(0), 
        mBands (0),
        mDataType(DataType::TL_16U),
        mColorDepth(16)
    {
      RegisterEDSDK::init();
    }
    
    ~ImageReaderCanon()
    {
        this->close();
    }

// Heredado vía ImageReader

    void open() override
    {
        this->close();
    
<<<<<<< HEAD
    EdsError err = EdsCreateFileStream(fileName().c_str(),
                                       kEdsFileCreateDisposition_OpenExisting, 
                                       kEdsAccess_Read, &mInputStream);
    if (err != EDS_ERR_OK) throw std::runtime_error("Open Error");

    err = EdsCreateImageRef(mInputStream, &mEdsImage);
    if (err != EDS_ERR_OK) throw std::runtime_error("Open Error");

    this->update();
  }

  bool isOpen() const override
  {
  }

  void close() override
  {
    EdsRelease(mInputStream);
    EdsRelease(mEdsImage);
    mCols = 0;
    mRows = 0;
    mBands = 0;
    mDataType = DataType::TL_16;
    mColorDepth = 16;
  }

  cv::Mat read(const Rect<int> &rect, 
               const Size<int> size, 
               Affine<Point<int>> *trf) override
  {
  }


  cv::Mat read(double scaleX,
               double scaleY, 
               const Rect<int> &rect, 
               Affine<Point<int>> *trf) override
  {

    Recti rect_to_read;
    Point<int> offset;
    Recti rect_full_image(0, 0, this->cols(), this->rows());
    if (rect.isEmpty()) {
      rect_to_read = rect_full_image;
    } else {
      rect_to_read = intersect(rect_full_image, rect);
      offset = rect_to_read.topLeft() - rect.topLeft();
=======
        EdsError err = EdsCreateFileStream(fileName().c_str(),
                                           kEdsFileCreateDisposition_OpenExisting,
                                           kEdsAccess_Read, &mInputStream);
        if (err != EDS_ERR_OK) throw std::runtime_error("Open Error");
    
        err = EdsCreateImageRef(mInputStream, &mEdsImage);
        if (err != EDS_ERR_OK) throw std::runtime_error("Open Error");
    
        this->update();
>>>>>>> e877d553
    }

    bool isOpen() const override
    {
    }
    
    void close() override
    {
        EdsRelease(mInputStream);
        EdsRelease(mEdsImage);
        mCols = 0;
        mRows = 0;
        mBands = 0;
        mDataType = DataType::TL_16;
        mColorDepth = 16;
    }

    cv::Mat read(const Rect<int> &rect, 
                 const Size<int> size, 
                 Affine<Point<int>> *trf) override
    {
    }


    cv::Mat read(double scaleX,
                 double scaleY,
                 const Rect<int> &rect,
                 Affine<Point<int>> *trf) override
    {
    
        RectI rect_to_read;
        Point<int> offset;
        RectI rect_full_image(0, 0, this->cols(), this->rows());
        if (rect.isEmpty()) {
            rect_to_read = rect_full_image;
        } else {
            rect_to_read = intersect(rect_full_image, rect);
            offset = rect_to_read.topLeft() - rect.topLeft();
        }
    
        Size<int> size_to_read;
        if (size.isEmpty()) {
            size_to_read = rect_to_read.size();
        } else {
            size_to_read = size;
        }
    
        double scaleX = size_to_read.width / static_cast<double>(rect_to_read.width);
        double scaleY = size_to_read.height / static_cast<double>(rect_to_read.height);
        offset.x *= scaleX; // Corregido por la escala
        offset.y *= scaleY;
        if (trf) trf->setParameters(offset.x, offset.y, scaleX, scaleY, 0.);
    
        EdsRect rect;
        rect.point.x = rect_to_read.x;
        rect.point.y = rect_to_read.y;
        rect.size.width = rect_to_read.width;
        rect.size.height = rect_to_read.height;
    
        EdsSize eds_size;
        eds_size.width = size_to_read.width;
        eds_size.height = size_to_read.height;
    
        EdsError err = EDS_ERR_OK;
        EdsStreamRef dstStreamRef;
        err = EdsCreateMemoryStream(0, &dstStreamRef);
        if (err == EDS_ERR_OK) {
            //EdsUInt32 sharpness = 2;
            //EdsError err = EdsSetPropertyData(mEdsImage, kEdsPropID_Sharpness, 0, sizeof(sharpness), &sharpness);
    
            EdsPictureStyleDesc psDesc;
            err = EdsGetPropertyData(mEdsImage, kEdsPropID_PictureStyleDesc | kEdsPropID_AtCapture_Flag, 0, sizeof(psDesc), &psDesc);
    
            //EdsPictureStyleDesc pictureStyleDesc;
            //pictureStyleDesc.sharpness = 2;
            psDesc.sharpThreshold = 0;
            psDesc.sharpFineness = 0;
            psDesc.sharpness = 0;
    
            err = EdsSetPropertyData(mEdsImage, kEdsPropID_PictureStyleDesc, 0, sizeof(psDesc), &psDesc);
    
            if (err != EDS_ERR_OK) {
                Message::error("EdsSetPropertyData: kEdsPropID_SaveTo");
                return Status::FAILURE;
            }
            err = EdsGetImage(mEdsImage, kEdsImageSrc_RAWFullView, kEdsTargetImageType_RGB, rect, eds_size, dstStreamRef);
            if (err == EDS_ERR_OK) {
                EdsVoid *pBuff;
                EdsGetPointer(dstStreamRef, &pBuff);
                aux = cv::Mat(size.height, size.width, CV_MAKETYPE(depth, mBands), pBuff);
                if (aux.empty() == false) {
                    cvtColor(aux, *image, CV_RGB2BGR);
                    status = Status::SUCCESS;
                }
            }
        }
    
        EdsRelease(dstStreamRef);
    }

    cv::Mat read(const WindowI &window,
                 double scaleX,
                 double scaleY,
                 Affine<Point<int>> *trf) override
    {
    }
    
    int rows() const override
    {
        return mRows;
    }
    
    int cols() const override
    {
        return mCols;
    }
    
    int channels() const override
    {
        return mBands;
    }
    
    DataType dataType() const override
    {
        return mDataType;
    }
    
    int depth() const override
    {
        return mColorDepth;
    }

private:

    void update()
    {
        EdsImageInfo imageInfo;
        EdsError err = EdsGetImageInfo(mEdsImage, kEdsImageSrc_FullView, &imageInfo);
        if (err == EDS_ERR_OK) {
            mCols = imageInfo.width;
            mRows = imageInfo.height;
            mBands = imageInfo.numOfComponents;
            mColorDepth = imageInfo.componentDepth;
            mDataType = imageInfo.componentDepth == 16 ? DataType::TL_16U : DataType::TL_8U;
        }
    }

private:

    EdsStreamRef mInputStream;
    EdsImageRef mEdsImage;
    int mRows;
    int mCols;
    int mBands;
    DataType mDataType;
    int mColorDepth;
};

#endif // TL_HAVE_EDSDK

/* ---------------------------------------------------------------------------------- */


std::unique_ptr<ImageReader> ImageReaderFactory::create(const Path &file)
{
    std::unique_ptr<ImageReader> image_reader;

    try {

        std::string extension = file.extension().toString();
#ifdef TL_HAVE_GDAL
        if (gdalValidExtensions(extension)) {
            image_reader = std::make_unique<ImageReaderGdal>(file);
        } else
#endif
#ifdef TL_HAVE_EDSDK
        if (compareInsensitiveCase(extension, ".CR2")) {
            image_reader = std::make_unique<ImageReaderCanon>(file);
        } else
#endif
        {
            TL_THROW_EXCEPTION("Invalid Image Reader: {}", file.fileName().toString());
        }

    } catch (...) {
        TL_THROW_EXCEPTION_WITH_NESTED("Catched exception");
    }

    return image_reader;
}

std::unique_ptr<ImageReader> ImageReaderFactory::createReader(const Path &file)
{
    return ImageReaderFactory::create(file);
}

} // End namespace tl

#endif // TL_HAVE_OPENCV<|MERGE_RESOLUTION|>--- conflicted
+++ resolved
@@ -198,64 +198,6 @@
     {
         return mDataset != nullptr;
     }
-<<<<<<< HEAD
-  }
-
-  cv::Mat read(const Recti &rect, 
-               const Size<int> &size,  
-               Affine<Point<int>> *trf) override
-  {
-    cv::Mat image;
-
-    try {
-
-      TL_ASSERT(isOpen(), "The file has not been opened. Try to use ImageReaderGdal::open() method");
-      //TL_ASSERT(rect.isValid(), "Image Rect to read invalid")
-
-      Recti rect_to_read;
-      Point<int> offset;
-      Recti rect_full_image(0, 0, this->cols(), this->rows());
-      
-
-      if (rect.isEmpty()) {
-        rect_to_read = rect_full_image;
-      } else {
-        rect_to_read = intersect(rect_full_image, rect);
-        offset = rect_to_read.topLeft() - rect.topLeft();
-      }
-
-      Size<int> size_to_read;
-      if (size.isEmpty()) {
-        size_to_read = rect_to_read.size();
-      } else {
-        size_to_read = size;
-      }
-
-      double scaleX = size_to_read.width / static_cast<double>(rect_to_read.width);
-      double scaleY = size_to_read.height / static_cast<double>(rect_to_read.height);
-      offset.x = roundToInteger(offset.x * scaleX); // Corregido por la escala
-      offset.y = roundToInteger(offset.y * scaleY);
-      if (trf) trf->setParameters(offset.x, offset.y, scaleX, scaleY, 0.);
-
-      image.create(size_to_read.height, size_to_read.width, gdalToOpenCv(this->gdalDataType(), this->channels()));
-
-      TL_ASSERT(!image.empty(), "Image empty");
-
-      uchar *buff = image.ptr();
-      int nPixelSpace = static_cast<int>(image.elemSize());
-      int nLineSpace = nPixelSpace * image.cols;
-      int nBandSpace = static_cast<int>(image.elemSize1());
-
-      CPLErr cerr = mDataset->RasterIO(GF_Read, rect_to_read.x, rect_to_read.y,
-        rect_to_read.width, rect_to_read.height,
-        buff, size_to_read.width, size_to_read.height, this->gdalDataType(),
-        this->channels(), gdalBandOrder(this->channels()).data(), nPixelSpace,
-        nLineSpace, nBandSpace);
-
-      if (cerr != 0) {
-        throw std::runtime_error(MessageManager::Message("GDAL ERROR (%i): %s", CPLGetLastErrorNo(), CPLGetLastErrorMsg()).message());
-      }
-=======
     
     void close() override
     {
@@ -272,7 +214,6 @@
         cv::Mat image;
 
         try {
->>>>>>> e877d553
 
             TL_ASSERT(isOpen(), "The file has not been opened. Try to use ImageReaderGdal::open() method");
             //TL_ASSERT(rect.isValid(), "Image Rect to read invalid")
@@ -281,57 +222,6 @@
             Point<int> offset;
             RectI rect_full_image(0, 0, this->cols(), this->rows());
 
-<<<<<<< HEAD
-  cv::Mat read(double scaleX,
-               double scaleY,  
-               const Recti &rect, 
-               Affine<Point<int>> *trf) override
-  {
-    cv::Mat image;
-
-    try{
-
-      TL_ASSERT(isOpen(), "The file has not been opened. Try to use ImageReaderGdal::open() method");
-
-      Recti rect_to_read;
-      Point<int> offset;
-      Recti rect_full_image(0, 0, this->cols(), this->rows());
-      if (rect.isEmpty()) {
-        rect_to_read = rect_full_image;
-      } else {
-        rect_to_read = intersect(rect_full_image, rect);
-        offset = rect_to_read.topLeft() - rect.topLeft();
-      }
-      
-      TL_ASSERT(rect_to_read.width > 0 && rect_to_read.height > 0, "");
-      offset.x = roundToInteger(offset.x * scaleX); // Corregido por la escala
-      offset.y = roundToInteger(offset.y * scaleY);
-      
-      cv::Size size;
-      size.width = roundToInteger(rect_to_read.width * scaleX);
-      size.height = roundToInteger(rect_to_read.height * scaleY);
-      if (trf) trf->setParameters(offset.x, offset.y, scaleX, scaleY, 0.);
-      
-      image.create(size, gdalToOpenCv(this->gdalDataType(), this->channels()));
-      //if (image.empty()) throw std::runtime_error("");
-      TL_ASSERT(!image.empty(), "Image empty");
-      
-      uchar *buff = image.ptr();
-      int nPixelSpace = static_cast<int>(image.elemSize());
-      int nLineSpace = nPixelSpace * image.cols;
-      int nBandSpace = static_cast<int>(image.elemSize1());
-      
-      CPLErr cerr = mDataset->RasterIO(GF_Read, rect_to_read.x, rect_to_read.y,
-                                       rect_to_read.width, rect_to_read.height,
-                                       buff, size.width, size.height, this->gdalDataType(),
-                                       this->channels(), gdalBandOrder(this->channels()).data(), nPixelSpace,
-                                       nLineSpace, nBandSpace);
-      
-      if (cerr != 0) {
-        throw std::runtime_error(MessageManager::Message("GDAL ERROR (%i): %s", CPLGetLastErrorNo(), CPLGetLastErrorMsg()).message());
-      }
-=======
->>>>>>> e877d553
 
             if (rect.isEmpty()) {
                 rect_to_read = rect_full_image;
@@ -353,16 +243,7 @@
             offset.y = roundToInteger(offset.y * scaleY);
             if (trf) trf->setParameters(offset.x, offset.y, scaleX, scaleY, 0.);
 
-<<<<<<< HEAD
-    int x = window.pt1.x < window.pt2.x ? window.pt1.x : window.pt2.x;
-    int y = window.pt1.y < window.pt2.y ? window.pt1.y : window.pt2.y;
-    
-    Recti rect = window.isEmpty() ? Recti() : Recti(x, y, std::abs(window.width()), std::abs(window.height()));
-    
-    cv::Mat image;
-=======
             image.create(size_to_read.height, size_to_read.width, gdalToOpenCv(this->gdalDataType(), this->channels()));
->>>>>>> e877d553
 
             TL_ASSERT(!image.empty(), "Image empty");
 
@@ -955,55 +836,6 @@
     {
         this->close();
     
-<<<<<<< HEAD
-    EdsError err = EdsCreateFileStream(fileName().c_str(),
-                                       kEdsFileCreateDisposition_OpenExisting, 
-                                       kEdsAccess_Read, &mInputStream);
-    if (err != EDS_ERR_OK) throw std::runtime_error("Open Error");
-
-    err = EdsCreateImageRef(mInputStream, &mEdsImage);
-    if (err != EDS_ERR_OK) throw std::runtime_error("Open Error");
-
-    this->update();
-  }
-
-  bool isOpen() const override
-  {
-  }
-
-  void close() override
-  {
-    EdsRelease(mInputStream);
-    EdsRelease(mEdsImage);
-    mCols = 0;
-    mRows = 0;
-    mBands = 0;
-    mDataType = DataType::TL_16;
-    mColorDepth = 16;
-  }
-
-  cv::Mat read(const Rect<int> &rect, 
-               const Size<int> size, 
-               Affine<Point<int>> *trf) override
-  {
-  }
-
-
-  cv::Mat read(double scaleX,
-               double scaleY, 
-               const Rect<int> &rect, 
-               Affine<Point<int>> *trf) override
-  {
-
-    Recti rect_to_read;
-    Point<int> offset;
-    Recti rect_full_image(0, 0, this->cols(), this->rows());
-    if (rect.isEmpty()) {
-      rect_to_read = rect_full_image;
-    } else {
-      rect_to_read = intersect(rect_full_image, rect);
-      offset = rect_to_read.topLeft() - rect.topLeft();
-=======
         EdsError err = EdsCreateFileStream(fileName().c_str(),
                                            kEdsFileCreateDisposition_OpenExisting,
                                            kEdsAccess_Read, &mInputStream);
@@ -1013,7 +845,6 @@
         if (err != EDS_ERR_OK) throw std::runtime_error("Open Error");
     
         this->update();
->>>>>>> e877d553
     }
 
     bool isOpen() const override
