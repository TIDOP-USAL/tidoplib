--- conflicted
+++ resolved
@@ -301,15 +301,10 @@
 
   bTempFile = false;
 
-<<<<<<< HEAD
   if (mode == Mode::create) {
     pDriver = GetGDALDriverManager()->GetDriverByName(driverName); 
     if (pDriver == nullptr) return Status::open_fail;
-=======
-  if (mode == Mode::Create) {
-    pDriver = GetGDALDriverManager()->GetDriverByName(driverName);
-    if (pDriver == nullptr) return Status::OPEN_FAIL;
->>>>>>> ef79e5cf
+
     char **gdalMetadata = pDriver->GetMetadata();
     if (CSLFetchBoolean(gdalMetadata, GDAL_DCAP_CREATE, FALSE) == 0) {
       // El formato no permite trabajar directamente. Se crea una imagen temporal y posteriormente se copia
@@ -325,15 +320,10 @@
     }
     // Se crea el directorio si no existe
     char dir[TL_MAX_PATH];
-<<<<<<< HEAD
-    if ( getFileDriveDir(file, dir, TL_MAX_PATH) == 0 )
+    if ( getFileDriveDir(file.c_str(), dir, TL_MAX_PATH) == 0 )
       if ( createDir(dir) == -1) return Status::open_fail;
     return Status::open_ok;
-=======
-    if ( getFileDriveDir(file.c_str(), dir, TL_MAX_PATH) == 0 )
-      if ( createDir(dir) == -1) return Status::OPEN_FAIL;
-    return Status::OPEN_OK;
->>>>>>> ef79e5cf
+
   } else {
     pDataset = static_cast<GDALDataset *>(GDALOpen(file.c_str(), gdal_access));
     pDataset->GetMetadataDomainList();
@@ -341,11 +331,7 @@
       return Status::open_fail;
     } else {
       update();
-<<<<<<< HEAD
       return Status::open_ok;
-=======
-      return Status::OPEN_OK;
->>>>>>> ef79e5cf
     }
   }
 }
@@ -1181,11 +1167,7 @@
 {
   close();
 
-<<<<<<< HEAD
-  if (!(file && strcmp(file, "") != 0)) return Status::open_fail;
-=======
-  if (file.empty()) return Status::OPEN_FAIL;
->>>>>>> ef79e5cf
+  if (file.empty()) return Status::open_fail;
 
   mFile = file;
 
@@ -1462,15 +1444,9 @@
 
   if (mImageFormat && mImageFormat->open(file, mode) == Status::open_ok) {
     update();
-<<<<<<< HEAD
     return Status::open_ok;
   } else 
     return Status::open_fail;
-=======
-    return Status::OPEN_OK;
-  } else
-    return Status::OPEN_FAIL;
->>>>>>> ef79e5cf
 }
 
 std::array<double, 6> GeoRasterGraphics::georeference() const
