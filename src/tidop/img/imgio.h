#ifndef TL_GRAPHIC_IMG_IO_H
#define TL_GRAPHIC_IMG_IO_H

#include "config_tl.h"

#include <memory>
#include <array>
//#include <mutex>

#include "tidop/core/defs.h"


#ifdef HAVE_OPENCV
#include "opencv2/core/core.hpp"
#endif // HAVE_OPENCV

#ifdef HAVE_GDAL
TL_SUPPRESS_WARNINGS
#include "gdal_priv.h"
#include "cpl_conv.h"
TL_DEFAULT_WARNINGS
#endif // HAVE_GDAL

#include "tidop/core/utils.h"
//#include "graphic_entities/color.h"
#include "tidop/geometry/entities/point.h"
#include "tidop/geometry/transform.h"
//#include "img/metadata.h"

#ifdef HAVE_EDSDK
#include "EDSDK.h"
#ifndef HAVE_RAW
#  define HAVE_RAW
#endif
#endif // HAVE_EDSDK

#ifdef HAVE_LIBRAW
TL_SUPPRESS_WARNINGS
#include "libraw.h"
TL_DEFAULT_WARNINGS
#ifndef HAVE_RAW
#  define HAVE_RAW
#endif
#endif // HAVE_RAW

namespace tl
{

class RasterOptions;

enum class DataType : int8_t
{
  TL_8U,      // Equivalente a CV_8U y GDT_Byte
  TL_8S,      // Equivalente a CV_8S
  TL_16U,     // Equivalente a CV_16U y GDT_UInt16
  TL_16S,     // Equivalente a CV_16S y GDT_Int16
  TL_32U,     // Equivalente a GDT_UInt32
  TL_32S,     // Equivalente a CV_32S y GDT_Int32
  TL_32F,     // Equivalente a CV_32F y GDT_Float32  
  TL_64F      // Equivalente a CV_64F y GDT_Float64
};


class TL_EXPORT VrtRaster
  : public File
{

protected:
  
  /*!
   * \brief Número de filas de la imagen
   */
  int mRows;

  /*!
   * \brief Número de columnas de la imagen
   */
  int mCols;

  /*!
   * \brief Número de bandas o canales de la imagen
   */
  int mBands;

  /*!
   * \brief Tipo de datos
   * \see DataType
   */
  DataType mDataType;

  /*!
   * \brief Profundidad de color o número de bits por pixel
   */
  int mColorDepth;

public:

  /*!
   * \brief Constructora
   */
  VrtRaster();

  /*!
   * \brief Destructora
   */
  virtual ~VrtRaster(){}

  /*!
   * \brief Crea una imagen
   * \param[in] rows Número de filas de la imagen
   * \param[in] cols Número de columnas de la imagen
   * \param[in] bands Número de bandas de la imagen
   * \param[in] type
   * \return
   */
  virtual Status create(int rows, int cols, int bands, DataType type) = 0;

#ifdef HAVE_OPENCV

  /*!
   * \brief Lee el fragmento de imagen correspondiente a una ventana
   * \param[out] image Imagen que se lee
   * \param[in] wLoad Ventana de la imagen que se quiere cargar
   * \param[in] scale Escala entre la imagen real y la que se lee. Por defecto 1
   * \param[out] trf Transformación que hay que aplicar a la imagen devuelta
   */
  virtual Status read(cv::Mat *image, const geometry::WindowI &wLoad = geometry::WindowI(), double scale = 1., Helmert2D<geometry::PointI> *trf = NULL) = 0;

  /*!
   * \brief Escribe en la imagen
   * \param[in] image Bloque de imagen que se escribe
   * \param[in] w Ventana del bloque de imagen que se escribe. Por defecto toda la imagen
   * \return
   */
  virtual Status write(const cv::Mat &image, const geometry::WindowI &w = geometry::WindowI()) = 0;

  /*!
   * \brief Escribe en la imagen
   * \param[in] image Bloque de imagen que se escribe
   * \param[in] trf Transformación entre el bloque y la imagen. Si es nula no se aplica transformación
   * \return
   */
  virtual Status write(const cv::Mat &image, const Helmert2D<geometry::PointI> *trf = NULL) = 0;

#else

  /*!
   * \brief Lee el fragmento de imagen correspondiente a una ventana
   * \param[out] image Imagen que se lee
   * \param[in] wRead Ventana de la imagen que se quiere cargar. Por defecto toda la ventana
   * \param[in] scale Escala entre la imagen real y la que se lee. Por defecto 1
   * \param[out] trf Transformación que hay que aplicar a la imagen devuelta
   */
  virtual Status read(unsigned char *buff, const geometry::WindowI &wLoad = geometry::WindowI(), double scale = 1., Helmert2D<geometry::PointI> *trf = NULL) = 0;

  /*!
   * \brief Escribe en la imagen
   * \param[in] image Bloque de imagen que se escribe
   * \param[in] w Ventana del bloque de imagen que se escribe
   * \return
   */
  virtual int write(const unsigned char *buff, const geometry::WindowI &w) = 0;

  /*!
   * \brief Escribe en la imagen
   * \param[in] image Bloque de imagen que se escribe
   * \param[in] trf Transformación entre el bloque y la imagen. Si es nula no se aplica transformación
   * \return
   */
  virtual int write(const unsigned char *buff, const Helmert2D<geometry::PointI> *trf = NULL) = 0;


#endif

  /*!
   * \brief Devuelve el número de filas de la imagen
   * \return Número de filas de la imagen
   */
  virtual int getRows() const;

  /*!
   * \brief Devuelve el número de columnas de la imagen
   * \return Número de columnas de la imagen
   */
  virtual int getCols() const;

  /*!
   * \brief Devuelve el número de canales o bandas de la imagen
   * \return Número de bandas de la imagen
   */
  virtual int getBands() const;

  /*!
   * \brief Devuelve el tipo de dato
   * \return 
   */
  virtual DataType getDataType() const;

  /*!
   * \brief Devuelve la profundidad de color o bits por pixel de una imagen
   * \return Profundidad de color
   */
  virtual int getColorDepth() const;

  /*!
   * \brief Devuelve los metadatos de la imagen
   * \return Metadatos de la imagen
   */
  //virtual ImgMetadata metadata() const = 0;

  /*!
   * \brief Valor del punto
   * \param[in] pt
   * \return
   */
  virtual char get(const geometry::PointI &pt) = 0;

protected:
  
  void windowRead(const geometry::WindowI &wLoad, geometry::WindowI *wRead, geometry::PointI *offset) const;
};




#ifdef HAVE_GDAL

/*!
 * \brief Ficheros imagen que son gestionados por GDAL
 */
class TL_EXPORT GdalRaster
  : public VrtRaster
{

protected:

  /*!
   * \brief Crea fichero temporal
   */
  bool bTempFile;

  /*!
   * \brief Dataset de GDAL
   */
  GDALDataset *pDataset;

  /*!
   * \brief pRasterBand
   */
  GDALRasterBand  *pRasterBand;

  /*!
   * \brief mDataType
   */
  GDALDataType mGdalDataType;

  /*!
   * \brief Nombre del fichero temporal
   */
  std::string mTempName;

  /*!
   * \brief Driver GDAL
   */
  GDALDriver *pDriver;

  static char **gdalOpt;
  static int BMP[];
  static int GTiff[];
  static int GTX[];
  static int NTv2[];
  static int LAN[];

public:

  /*!
   * \brief Constructora
   */
  GdalRaster();

  /*!
   * \brief Constructor de copia
   * \param gdalRaster Objeto GdalRaster
   */
  GdalRaster(const GdalRaster &gdalRaster);

  /*!
   * \brief Destructora
   */
  virtual ~GdalRaster();

  /*!
   * \brief Cierra el fichero imagen
   */
  void close() override;

  /*!
   * \brief Abre un fichero imagen especificando las opciones del formato
   * \param[in] file Fichero
   * \param[in] mode Modo de apertura
   * \param[in] options Opciones del formato
   * \return
   * \see Mode
   */
<<<<<<< HEAD
  Status open(const char *file, Mode mode = Mode::update, FileOptions *options = nullptr) override;
  Status open(const std::string &file, Mode mode = Mode::update, FileOptions *options = nullptr) override;
=======
  Status open(const std::string &file, Mode mode = Mode::Update, FileOptions *options = nullptr) override;
>>>>>>> ef79e5cf

  /*!
   * \brief Crea una imagen
   * \param[in] rows Número de filas de la imagen
   * \param[in] cols Número de columnas de la imagen
   * \param[in] bands Número de bandas de la imagen
   * \param[in] type
   * \return
   */
  Status create(int rows, int cols, int bands, DataType type) override;

#ifdef HAVE_OPENCV  

  /*!
   * \brief Lee el fragmento de imagen correspondiente a una ventana
   * \param[out] image Imagen que se lee
   * \param[in] wLoad Ventana de la imagen que se quiere cargar
   * \param[in] scale Escala entre la imagen real y la que se lee. Por defecto 1
   * \param[out] trf Transformación que hay que aplicar a la imagen devuelta
   */
  Status read(cv::Mat *image, const geometry::WindowI &wLoad = geometry::WindowI(), double scale = 1., Helmert2D<geometry::PointI> *trf = nullptr) override;

  /*!
   * \brief Escribe en la imagen
   * \param[in] image Bloque de imagen que se escribe
   * \param[in] w Ventana del bloque de imagen que se escribe. Por defecto toda la imagen
   * \return
   */
  Status write(const cv::Mat &image, const geometry::WindowI &w = geometry::WindowI()) override;

  /*!
   * \brief Escribe en la imagen
   * \param[in] image Bloque de imagen que se escribe
   * \param[in] trf Transformación entre el bloque y la imagen. Si es nula no se aplica transformación
   * \return
   */
  Status write(const cv::Mat &image, const Helmert2D<geometry::PointI> *trf = NULL) override;

#else

  /*!
   * \brief Lee el fragmento de imagen correspondiente a una ventana
   * \param[out] image Imagen que se lee
   * \param[in] wRead Ventana de la imagen que se quiere cargar
   * \param[in] scale Escala entre la imagen real y la que se lee. Por defecto 1
   * \param[out] trf Transformación que hay que aplicar a la imagen devuelta
   */
  Status read(unsigned char *buff, const geometry::WindowI &wLoad = geometry::WindowI(), double scale = 1., Helmert2D<geometry::PointI> *trf = NULL) override;

  /*!
   * \brief Escribe en la imagen
   * \param[in] image Bloque de imagen que se escribe
   * \param[in] w Ventana del bloque de imagen que se escribe
   * \return
   */
  Status write(const unsigned char *buff, const geometry::WindowI &w) override;

  /*!
   * \brief Escribe en la imagen
   * \param[in] image Bloque de imagen que se escribe
   * \param[in] trf Transformación entre el bloque y la imagen. Si es nula no se aplica transformación
   * \return
   */
  Status write(const unsigned char *buff, const Helmert2D<geometry::PointI> *trf = NULL) override;


#endif

  /*!
   * \brief Guarda una copia con otro nonbre
   */
  Status createCopy(const std::string &fileOut) override;

  /*!
   * \brief Devuelve el nombre del driver de GDAL correspondiente a una extensión de archivo
   * Si la extensión no se correspondo con un driver disponible devuelve nulo.
   * \param ext Extensión del archivo
   * \return Nombre del Driver de GDAL
   */
  static const char *getDriverFromExt(const char *ext);

  //ImgMetadata metadata() const override;

  char get(const geometry::PointI &pt) override;

protected:

  virtual void update();

  std::vector<int> panBandMap();
};


/*!
 * \brief Clase contenedor y de gestión de imagenes raster georeferenciadas
 */
class TL_EXPORT GdalGeoRaster
  : public GdalRaster
{
protected:

  std::array<double, 6> mGeoTransform;

  /*!
   * \brief Transformación afin que relacción las coordenadas terreno con las pixel
   */
  std::unique_ptr<Affine<geometry::PointD>> mTrfAffine;

  /*!
   * \brief Proyección
   */
  std::string mProjection;

public:

  /*!
   * \brief Constructora GdalGeoRaster
   */
  GdalGeoRaster();

  /*!
   * \brief Destructora
   */
  ~GdalGeoRaster() override {}

  /*!
   * \brief Georeferencia de la imagen
   * Los valores del array se corresponden con:
   * 1 - Coordenada X de la esquina superior izquierda
   * 2 - Resolución en x
   * 3 - Giro x
   * 4 - Coordenada Y de la esquina superior izquierda
   * 5 - Giro y
   * 6 - Resolución en y.
   * \return Georeferencia
   */
  std::array<double, 6> georeference() const;

  /*!
   * \brief Proyección
   * \return
   */
  const char *projection() const;

  /*!
   * \brief Ventana envolvente de la imagen
   * \return Ventana
   */
  geometry::WindowD getWindow() const;

  /*!
   * \brief Establece la georeferencia de la imagen
   * \param[in] georef Georeferencia
   */
  void setGeoreference(const std::array<double, 6> &georef);

  /*!
   * \brief Establece la proyección de la imagen
   * \param[in] proj Proyección
   */
  void setProjection(const char *proj);

#ifdef HAVE_OPENCV

  /*!
   * \brief Carga el trozo de imagen correspondiente a una ventana
   * \param[out] image
   * \param[in] wTerrain Ventana en coordenadas terreno de la imagen que se quiere cargar
   * \param[in] scale Escala entre la imagen real y la que se lee. Por defecto 1
   */
  Status read(cv::Mat *image, const geometry::Window<geometry::Point<double>> &wTerrain, double scale = 1.);

#endif // HAVE_OPENCV

  char get(const geometry::PointD &pt);

  float getZ(const geometry::PointD &pt);

private:

  void update() override;

};




#endif // HAVE_GDAL

#ifdef HAVE_RAW


#ifdef HAVE_EDSDK

/*!
 * \brief Clase singleton para registrar la API de canon
 *
 */
class TL_EXPORT RegisterEDSDK
{
private:

  static std::unique_ptr<RegisterEDSDK> sRegisterEDSDK;
    
  static std::mutex sMutex;

  /*!
   * \brief Constructor privado
   */
  RegisterEDSDK();

public:

  ~RegisterEDSDK();

  RegisterEDSDK(RegisterEDSDK const&) = delete;
  void operator=(RegisterEDSDK const&) = delete;

  /*!
   * \brief Inicio de la API EDSDK
   */
  static void init();

};

#endif \\ HAVE_EDSDK 


// http://www.libraw.org/node/2165
class TL_EXPORT RawImage : public VrtRaster
{
private:

#ifdef HAVE_LIBRAW 
  std::unique_ptr<LibRaw> mRawProcessor;

  libraw_processed_image_t *mProcessedImage;
#endif //HAVE_LIBRAW

#ifdef HAVE_EDSDK
  EdsStreamRef mInputStream;
  EdsImageRef mEdsImage;
#endif 

  //unsigned short mBits;
  //LibRaw_image_formats mType;
  //unsigned char *mData;
  unsigned int mSize;

  /*!
   * \brief Formato raw especifico de canon.
   * Se lee con el EDSDK
   */
  bool bCanon;

public:

  /*!
   * \brief Constructora
   */
  RawImage();

  /*!
   * \brief Destructora
   */
  ~RawImage();

  /*!
   * \brief Cierra el fichero Raw
   */
  void close() override;

  /*!
   * \brief Abre el fichero Raw
   * \param[in] file Nombre del fichero
   * \param[in] mode Modo de apertura
   * \return
   * \see Mode
   */
  Status open(const std::string &file, Mode mode = Mode::Read, FileOptions *options = nullptr) override;

  /*!
   * \brief Crea una imagen raw
   * \param[in] row Número de filas de la imagen
   * \param[in] col Número de columnas de la imagen
   * \param[in] bands Número de bandas de la imagen
   * \param[in] type
   * \return
   */
  Status create(int rows, int cols, int bands, DataType type) override;

#ifdef HAVE_OPENCV  

  /*!
    * \brief Lee el fragmento de imagen correspondiente a una ventana
    * \param[out] image Imagen que se lee
    * \param[in] wRead Ventana de la imagen que se quiere cargar
    * \param[in] scale Escala entre la imagen real y la que se lee. Por defecto 1
    * \param[out] trf Transformación que hay que aplicar a la imagen devuelta
    */
  Status read(cv::Mat *image, const geometry::WindowI &wLoad = geometry::WindowI(), double scale = 1., Helmert2D<geometry::PointI> *trf = NULL) override;

  /*!
   * \brief Escribe en la imagen
   * \param[in] image Bloque de imagen que se escribe
   * \param[in] w Ventana del bloque de imagen que se escribe. Por defecto toda la imagen
   * \return
   */
  Status write(const cv::Mat &image, const geometry::WindowI &w) override;

  /*!
   * \brief Escribe en la imagen
   * \param[in] image Bloque de imagen que se escribe
   * \param[in] trf Transformación entre el bloque y la imagen. Si es nula no se aplica transformación
   * \return
   */
  Status write(const cv::Mat &image, const Helmert2D<geometry::PointI> *trf = NULL) override;

#else

  /*!
   * \brief Lee el fragmento de imagen correspondiente a una ventana
   * \param[out] image Imagen que se lee
   * \param[in] wRead Ventana de la imagen que se quiere cargar
   * \param[in] scale Escala entre la imagen real y la que se lee. Por defecto 1
   * \param[out] trf Transformación que hay que aplicar a la imagen devuelta
   */
  Status read(uchar *buff, const geometry::WindowI &wLoad = geometry::WindowI(), double scale = 1., Helmert2D<geometry::PointI> *trf = NULL) override;

  /*!
   * \brief Escribe en la imagen
   * \param[in] image Bloque de imagen que se escribe
   * \param[in] w Ventana del bloque de imagen que se escribe. Por defecto toda la imagen
   * \return
   */
  Status write(const uchar *buff, const geometry::WindowI &w) override;

  /*!
   * \brief Escribe en la imagen
   * \param[in] image Bloque de imagen que se escribe
   * \param[in] trf Transformación entre el bloque y la imagen. Si es nula no se aplica transformación
   * \return
   */
  Status write(const uchar *buff, const Helmert2D<geometry::PointI> *trf = NULL) override;


#endif

  /*!
   * \brief Guarda una copia con otro nonbre
   */
  Status createCopy(const std::string &fileOut) override;

  /*!
   * \brief Comprueba si una extensión de archivo se corresponde con una del formato RAW
   * Si la extensión no se corresponde con el formato raw devuelve nulo.
   * \param ext Extensión del archivo
   * \return verdadero si es raw
   */
  static int isRawExt(const char *ext);

  ImgMetadata metadata() const override;

  uchar get(const geometry::PointI &pt) const override;

private:

  void update();

};

#endif // HAVE_RAW





/*!
 * \brief Clase contenedor y de gestión de imagenes raster
 *
 * Esta clase permite crear, abrir y guardar una imagen raster. Se puede
 * realizar la conversión entre formatos guardando una imagen abierta con
 * otra extensión.
 *
 * Una vez abierta la imagen se puede cargar la totalidad o parte de una
 * imagen. Se puede cargar a resolución completa o a otra resolución
 */
class TL_EXPORT RasterGraphics
  : public File
{

protected:

  /*!
   * \brief Número de filas de la imagen
   */
  int mRows;

  /*!
   * \brief Número de columnas de la imagen
   */
  int mCols;

  /*!
   * \brief Número de bandas o canales de la imagen
   */
  int mBands;

  DataType mDataType;

  /*!
   * \brief Profundidad de color o número de bits por pixel
   */
  int mColorDepth;

  std::unique_ptr<VrtRaster> mImageFormat;

public:

  /*!
   * \brief Constructor de la clase RasterGraphics
   */
  RasterGraphics();

  /*!
   * \brief Destructora de la clase RasterGraphics
   */
  ~RasterGraphics();

  /*!
   * \brief Cierra el archivo imagen
   */
  virtual void close() override;

  /*!
   * \brief Abre un archivo imagen especificando las opciones del formato
   * \param[in] file Nombre del fichero
   * \param[in] mode Modo de apertura   
   * \param[in] options Opciones del formato
   * \return Error
   * \see Mode
   */
<<<<<<< HEAD
  Status open(const char *file, Mode mode = Mode::update, FileOptions *options = nullptr) override;
  Status open(const std::string &file, Mode mode = Mode::update, FileOptions *options = nullptr) override;
=======
  Status open(const std::string &file, Mode mode = Mode::Update, FileOptions *options = nullptr) override;
>>>>>>> ef79e5cf

  /*!
   * \brief Crea una imagen
   * \param[in] rows Número de filas de la imagen
   * \param[in] cols Número de columnas de la imagen
   * \param[in] bands Número de bandas de la imagen
   * \param[in] type Tipo de datos
   */
  Status create(int rows, int cols, int bands, DataType type); //... No me convence el nombre

#ifdef HAVE_OPENCV

  /*!
   * \brief Lee el fragmento de imagen correspondiente a una ventana
   * \param[out] image Imagen que se lee
   * \param[in] wLoad Ventana de la imagen que se quiere cargar
   * \param[in] scale Escala entre la imagen real y la que se lee. Por defecto 1
   * \param[out] trf Transformación que hay que aplicar a la imagen devuelta
   */
  Status read(cv::Mat *image, const geometry::WindowI &wLoad, double scale = 1., Helmert2D<geometry::PointI> *trf = NULL);

  /*!
   * \brief Escribe en la imagen
   * \param[in] image Bloque de imagen que se escribe
   * \param[in] w Ventana del bloque de imagen que se escribe
   */
  Status write(const cv::Mat &image, const geometry::WindowI &w);

  /*!
   * \brief Escribe en la imagen
   * \param[in] image Bloque de imagen que se escribe
   * \param[in] trf Transformación entre el bloque y la imagen. Si es nula no se aplica transformación 
   */
  Status write(const cv::Mat &image, Helmert2D<geometry::PointI> *trf = NULL);

#else

  /*!
   * \brief Lee el fragmento de imagen correspondiente a una ventana
   * \param[out] image Imagen que se lee
   * \param[in] wRead Ventana de la imagen que se quiere cargar
   * \param[in] scale Escala entre la imagen real y la que se lee. Por defecto 1
   * \param[out] trf Transformación que hay que aplicar a la imagen devuelta
   */
  Status read(unsigned char *buff, const geometry::WindowI &wLoad, double scale = 1., Helmert2D<geometry::PointI> *trf = NULL);

  /*!
   * \brief Escribe en la imagen
   * \param[in] image Bloque de imagen que se escribe
   * \param[in] w Ventana del bloque de imagen que se escribe
   */
  Status write(const unsigned char *buff, const geometry::WindowI &w);

  /*!
   * \brief Escribe en la imagen
   * \param[in] image Bloque de imagen que se escribe
   * \param[in] trf Transformación entre el bloque y la imagen. Si es nula no se aplica transformación 
   */
  Status write(const unsigned char *buff, Helmert2D<geometry::PointI> *trf = NULL);

#endif // HAVE_OPENCV

  /*!
   * \brief Guarda una imagen con otro nombre o con otro formato
   * \param[in] fileOut Nombre con el que se guarda el fichero
   * \return
   */
  virtual Status createCopy(const std::string &fileOut) override;

  /*!
   * \brief Devuelve el número de filas de la imagen
   * \return Número de filas de la imagen
   */
  int getRows() const;

  /*!
   * \brief Devuelve el número de columnas de la imagen
   * \return Número de columnas de la imagen
   */
  int getCols() const;

  /*!
   * \brief Devuelve el número de canales o bandas de la imagen
   * \return Número de bandas de la imagen
   */
  int getBands() const;

  /*!
   * \brief Devuelve el tipo de dato
   * \return
   */
  DataType getDataType() const;

  /*!
   * \brief Devuelve la profundidad de color
   * \return Profundidad de color
   */
  int getColorDepth() const;

  // Dataset Information

  //ImgMetadata metadata() const;

  char get(const geometry::PointI &pt) const;

protected:

  virtual void update();

};


/*!
 * \brief Clase contenedor y de gestión de imagenes raster georeferenciadas
 */
class TL_EXPORT GeoRasterGraphics
  : public RasterGraphics
{
private:

public:

  /*!
   * \brief Constructora
   */
  GeoRasterGraphics() : RasterGraphics() 
  { 
  }

  /*!
   * \brief Destructora
   */
  ~GeoRasterGraphics() override {}

  /*!
   * \brief Abre un fichero imagen especificando las opciones del formato
   * \param[in] file Fichero
   * \param[in] mode Modo de apertura
   * \param[in] options Opciones del formato
   * \return
   * \see Mode
   */
<<<<<<< HEAD
  Status open(const char *file, Mode mode = Mode::update, FileOptions *options = nullptr) override;
  Status open(const std::string &file, Mode mode = Mode::update, FileOptions *options = nullptr) override;
=======
  Status open(const std::string &file, Mode mode = Mode::Update, FileOptions *options = nullptr) override;
>>>>>>> ef79e5cf

  /*!
   * \brief georeference
   * \return
   */
  std::array<double, 6> georeference() const;

  /*!
   * \brief projection
   * \return
   */
  const char *projection() const;

  /*!
   * \brief setGeoreference
   * \param georef
   */
  void setGeoreference(const std::array<double, 6> &georef);

  /*!
   * \brief setProjection
   * \param proj
   */
  void setProjection(const char *proj);

#ifdef HAVE_OPENCV

  /*!
   * \brief Carga el trozo de imagen correspondiente a una ventana
   * \param[out] image
   * \param[in] wLoad Ventana en coordenadas terreno de la imagen que se quiere cargar
   * \param[in] scale Escala entre la imagen real y la que se lee. Por defecto 1
   */
  Status read(cv::Mat *image, const geometry::WindowD &wLoad, double scale = 1.);

#endif // HAVE_OPENCV

  char get(const geometry::PointD &pt) const;

private:

  void update() override;

};


class TL_EXPORT Mdt
  : public GeoRasterGraphics
{
public:
  Mdt() {}

  float getZ(const geometry::PointD &pt) const;
};



} // End namespace TL



#endif // TL_GRAPHIC_IMG_IO_H<|MERGE_RESOLUTION|>--- conflicted
+++ resolved
@@ -302,12 +302,7 @@
    * \return
    * \see Mode
    */
-<<<<<<< HEAD
-  Status open(const char *file, Mode mode = Mode::update, FileOptions *options = nullptr) override;
   Status open(const std::string &file, Mode mode = Mode::update, FileOptions *options = nullptr) override;
-=======
-  Status open(const std::string &file, Mode mode = Mode::Update, FileOptions *options = nullptr) override;
->>>>>>> ef79e5cf
 
   /*!
    * \brief Crea una imagen
@@ -750,12 +745,7 @@
    * \return Error
    * \see Mode
    */
-<<<<<<< HEAD
-  Status open(const char *file, Mode mode = Mode::update, FileOptions *options = nullptr) override;
   Status open(const std::string &file, Mode mode = Mode::update, FileOptions *options = nullptr) override;
-=======
-  Status open(const std::string &file, Mode mode = Mode::Update, FileOptions *options = nullptr) override;
->>>>>>> ef79e5cf
 
   /*!
    * \brief Crea una imagen
@@ -898,12 +888,7 @@
    * \return
    * \see Mode
    */
-<<<<<<< HEAD
-  Status open(const char *file, Mode mode = Mode::update, FileOptions *options = nullptr) override;
   Status open(const std::string &file, Mode mode = Mode::update, FileOptions *options = nullptr) override;
-=======
-  Status open(const std::string &file, Mode mode = Mode::Update, FileOptions *options = nullptr) override;
->>>>>>> ef79e5cf
 
   /*!
    * \brief georeference
