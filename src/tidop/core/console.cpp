--- conflicted
+++ resolved
@@ -652,23 +652,14 @@
     }
 
     if (bFind == false && bOptional == false) {
-<<<<<<< HEAD
-      msgError("Falta %s. Parámetro obligatorio ", arg->name().c_str());
-      //printHelp();
+      msgError("Missing mandatory argument: %s", arg->name().c_str());
+      return Command::Status::parse_error;
+    } else if (bFind == true && bFindValue == false) {
+      msgError("Missing value for argument: %s", arg->name().c_str());
       return Command::Status::parse_error;
     } else if (!arg->isValid()){
-      msgError("Valor de argumento %s no valido", arg->name().c_str());
+      msgError("Invalid argument (%s) value", arg->name().c_str());
       return Command::Status::parse_error;
-=======
-      msgError("Missing mandatory argument: %s", arg->name().c_str());
-      return Command::Status::PARSE_ERROR;
-    } else if (bFind == true && bFindValue == false) {
-      msgError("Missing value for argument: %s", arg->name().c_str());
-      return Command::Status::PARSE_ERROR;
-    } else if (!arg->isValid()){
-      msgError("Invalid argument (%s) value", arg->name().c_str());
-      return Command::Status::PARSE_ERROR;
->>>>>>> ef79e5cf
     }
   }
 
@@ -1025,14 +1016,14 @@
 {
 
   Console &console = Console::getInstance();
-  console.setConsoleForegroundColor(Console::Color::GREEN, Console::Intensity::BRIGHT);
+  console.setConsoleForegroundColor(Console::Color::green, Console::Intensity::bright);
   console.setFontBold(true);
   printf("\nUsage: %s <command> [<args>] \n\n", mName.c_str());
   console.reset();
 
   printf("%s \n\n", mDescription.c_str());
 
-  console.setConsoleForegroundColor(Console::Color::GREEN, Console::Intensity::BRIGHT);
+  console.setConsoleForegroundColor(Console::Color::green, Console::Intensity::bright);
   console.setFontBold(true);
   printf("Command list: \n\n");
   console.reset();
@@ -1052,7 +1043,7 @@
 void CommandList::showVersion() const
 {
   Console &console = Console::getInstance();
-  console.setConsoleForegroundColor(Console::Color::GREEN, Console::Intensity::BRIGHT);
+  console.setConsoleForegroundColor(Console::Color::green, Console::Intensity::bright);
   console.setFontBold(true);
 
   printf_s("Version: %s\n", mVersion.c_str());
@@ -1063,7 +1054,7 @@
 void CommandList::showLicence() const
 {
   Console &console = Console::getInstance();
-  console.setConsoleForegroundColor(Console::Color::GREEN, Console::Intensity::BRIGHT);
+  console.setConsoleForegroundColor(Console::Color::green, Console::Intensity::bright);
   console.setFontBold(true);
 }
 
