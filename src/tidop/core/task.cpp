--- conflicted
+++ resolved
@@ -567,29 +567,15 @@
 }
 #endif
 
-<<<<<<< HEAD
-Process::Process(std::string commandText/*,
-                                 Priority priority*/)
-  : mCommandText(std::move(commandText))/*,
-    mPriority(priority)*/
-#ifdef TL_OS_WINDOWS
-    ,
-    mPriority(Priority::normal),
-    mThreadHandle(nullptr)
-#endif // TL_OS_WINDOWS
-{
-#ifdef TL_OS_WINDOWS
-=======
 Process::Process(std::string commandText,
                  Priority priority)
   : mCommandText(std::move(commandText))
-#ifdef WIN32
+#ifdef TL_OS_WINDOWS
     ,mThreadHandle(nullptr)
 #endif
 {
   setPriority(priority);
-#ifdef WIN32
->>>>>>> 99c7701a
+#ifdef TL_OS_WINDOWS
   ZeroMemory(&mStartUpInfo, sizeof(mStartUpInfo));
   mStartUpInfo.cb = sizeof(mStartUpInfo);
   mStartUpInfo.dwFlags |= STARTF_USESTDHANDLES;
@@ -600,7 +586,7 @@
   mSecurityAttributes.lpSecurityDescriptor = NULL;
 
   ZeroMemory(&mProcessInformation, sizeof(mProcessInformation));
-#endif // TL_OS_WINDOWS
+#endif
 }
 
 Process::~Process() = default;
@@ -715,14 +701,10 @@
 
 }
 
-<<<<<<< HEAD
+
+Process::Priority Process::priority() const
+{
 #ifdef TL_OS_WINDOWS
-=======
-
->>>>>>> 99c7701a
-Process::Priority Process::priority() const
-{
-#ifdef WIN32
   return static_cast<Priority>(GetPriorityClass(mProcessInformation.hProcess));
 #else
   return static_cast<Priority>(getpriority(PRIO_PROCESS, getpid()));
@@ -731,7 +713,7 @@
 
 void Process::setPriority(Priority priority)
 {
-#ifdef WIN32
+#ifdef TL_OS_WINDOWS
   SetPriorityClass(mProcessInformation.hProcess, 
                    static_cast<unsigned long>(priority));
 #else
@@ -741,7 +723,7 @@
   mPriority = priority;
 }
 
-#ifdef WIN32
+#ifdef TL_OS_WINDOWS
 //https ://stackoverflow.com/a/69410299
 
 std::wstring string_to_wide_string(const std::string &string)
