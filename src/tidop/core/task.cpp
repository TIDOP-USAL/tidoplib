--- conflicted
+++ resolved
@@ -710,11 +710,7 @@
     SetPriorityClass(mProcessInformation.hProcess,
                      static_cast<unsigned long>(priority));
 #else
-<<<<<<< HEAD
-    setpriority(PRIO_PROCESS, getpid(), priority)
-=======
-  setpriority(PRIO_PROCESS, getpid(), static_cast<int>(priority));
->>>>>>> 118d4127
+    setpriority(PRIO_PROCESS, getpid(), static_cast<int>(priority));
 #endif
 
     mPriority = priority;
