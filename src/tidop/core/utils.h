--- conflicted
+++ resolved
@@ -1090,13 +1090,8 @@
    */
   File() : mFile("") {}
 
-<<<<<<< HEAD
-  File(const char *file, Mode mode = Mode::update) : mFile(file), mMode(mode) { }
+  //File(const char *file, Mode mode = Mode::Update) : mFile(file), mMode(mode) { }
   File(const std::string &file, Mode mode = Mode::update) : mFile(file), mMode(mode) { }
-=======
-  //File(const char *file, Mode mode = Mode::Update) : mFile(file), mMode(mode) { }
-  File(const std::string &file, Mode mode = Mode::Update) : mFile(file), mMode(mode) { }
->>>>>>> ef79e5cf
 
   /*!
    * \brief Destructora
@@ -1116,13 +1111,8 @@
    * \return
    * \see Mode
    */
-<<<<<<< HEAD
-  virtual Status open(const char *file, Mode mode = Mode::update, FileOptions *options = nullptr) = 0;
+  //virtual Status open(const char *file, Mode mode = Mode::Update, FileOptions *options = nullptr) = 0;
   virtual Status open(const std::string &file, Mode mode = Mode::update, FileOptions *options = nullptr) = 0;
-=======
-  //virtual Status open(const char *file, Mode mode = Mode::Update, FileOptions *options = nullptr) = 0;
-  virtual Status open(const std::string &file, Mode mode = Mode::Update, FileOptions *options = nullptr) = 0;
->>>>>>> ef79e5cf
 
   /*!
    * \brief Guarda una copia con otro nonbre
@@ -1183,12 +1173,7 @@
    * \return
    * \see Mode
    */
-<<<<<<< HEAD
-  Status open(const char *file, Mode mode = Mode::update, FileOptions *options = nullptr) override;
   Status open(const std::string &file, Mode mode = Mode::update, FileOptions *options = nullptr) override;
-=======
-  Status open(const std::string &file, Mode mode = Mode::Update, FileOptions *options = nullptr) override;
->>>>>>> ef79e5cf
 
   /*!
    * \brief Lee un registro de la tabla
