--- conflicted
+++ resolved
@@ -47,15 +47,9 @@
     big_endian,
     native = little_endian
 #else
-<<<<<<< HEAD
-    little_endian = __ORDER_LITTLE_ENDIAN__,
-    little_endian = __ORDER_BIG_ENDIAN__,
-    native = __BYTE_ORDER__
-=======
   little_endian = __ORDER_LITTLE_ENDIAN__,
   big_endian = __ORDER_BIG_ENDIAN__,
   native = __BYTE_ORDER__
->>>>>>> 118d4127
 #endif
 };
 
