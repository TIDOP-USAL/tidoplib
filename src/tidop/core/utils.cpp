/****************************************************************************
 *                                                                          *
 *  This file is part of TidopLib and can not be copied and/or distributed  *
 *  without the express permision of ITOS3D ENGINEERING S.L                 *
 *                                                                          *
 *  Contact: http://www.itos3d.com                                          *
 *           http://tidop.usal.es                                           *
 *                                                                          *
 *--------------------------------------------------------------------------*
 *                                                                          *
 *  Copyright (C) 2018, ITOS3D ENGINEERING S.L - All rights reserved        *
 *                                                                          *
 ****************************************************************************/

#include "tidop/core/utils.h"

#include "tidop/core/messages.h"
#include "tidop/core/console.h"
#include "tidop/core/exception.h"

#ifdef HAVE_GDAL
TL_SUPPRESS_WARNINGS
#include "gdal.h"
TL_DEFAULT_WARNINGS
#endif // HAVE_GDAL

#if defined __linux__ || defined __GNUC__
#include <unistd.h>
#include <sys/stat.h>
#include <libgen.h>
#include <dirent.h>
#endif

#define __STDC_WANT_LIB_EXT1__ 1
#include <ctime>
#include <cstring>

// Paralelismo
#if defined HAVE_OMP
#  include <omp.h>  // OpenMP
#elif defined (HAVE_PPL) && ( defined (_MSC_VER) && _MSC_VER >= 1600)
#  define TL_MSVS_CONCURRENCY
#  include <ppl.h>  // Parallel Patterns Library (PPL)
#else
#  include <thread>
#endif

#if (__cplusplus >= 201703L)
namespace fs = std::filesystem;
#else
namespace fs = boost::filesystem;
#endif

namespace tl
{

/* ---------------------------------------------------------------------------------- */

const char *getRunfile()
{
  static char runfile[TL_MAX_PATH];
#ifdef WIN32
  ::GetModuleFileNameA(NULL, runfile, TL_MAX_PATH);
#else
   char szTmp[32];
   sprintf(runfile, "/proc/%d/exe", getpid());
   int len = readlink(szTmp, runfile, TL_MAX_PATH);
   if(len >= 0)
     runfile[len] = '\0';
#endif
  return runfile;
}

bool isDirectory(const char *path)
{
#ifdef WIN32
  DWORD ftyp = GetFileAttributesA(path);
  if (ftyp == INVALID_FILE_ATTRIBUTES)
    return false;
  if (ftyp & FILE_ATTRIBUTE_DIRECTORY)
    return true;
#else
  struct stat sb;
  if (stat(path, &sb) == 0 && S_ISDIR(sb.st_mode))
    return true;

#endif
  return false;
}
bool isDirectory(const std::string &path)
{
  return isDirectory(path.c_str());
}

bool isFile(const char *file)
{
#ifdef WIN32
  FILE *fp;
  errno_t err = fopen_s(&fp, file, "rb");
  if (err != 0) {
    return false;
  } else {
    std::fclose(fp);
    return true;
  }
#else
  struct stat buffer;
  return (stat(file, &buffer) == 0);
#endif
}
bool isFile(const std::string &file)
{
  return isFile(file.c_str());
}

int createDir(const char *path)
{
  int i_ret = 0;
  if (isDirectory(path)) return 1;

  std::vector<std::string> splitPath;
  split(path, splitPath, "\\");
  if (splitPath.size() == 1)
    split(path, splitPath, "/");

  std::string _path = "";
  try {
    for (size_t i = 0; i < splitPath.size(); i++) {
      _path += splitPath[i];
      _path += "\\";
      if (!isDirectory(_path.c_str())) {

#ifdef _MSC_VER

        if (!CreateDirectoryA(_path.c_str(), NULL)) {
          i_ret = -1;
        }

#else

        std::string mkdir = "mkdir \"";
        mkdir.append(_path);
        mkdir.append("\"");
        if(system(mkdir.c_str())==0)
          i_ret = -1;
#endif
      }
    }
  } catch (std::exception &e) {
    msgError(e.what());
    i_ret = -1;
  }

  return i_ret;
}

int deleteDir(const char *path, bool confirm)
{
  int i_ret = 0;
  try {
    if (isDirectory(path)) {
      std::string delDir = "rmdir /s ";
      if (!confirm) delDir += "/q ";
      std::string str = path;
      replaceString(&str, "/", "\\");
      delDir += str;
      if(system(delDir.c_str()))
        i_ret = 0;
      else i_ret = 1;
    } else {
      i_ret = 1;
    }
  } catch (std::exception &e) {
    msgError(e.what());
    i_ret = -1;
  }
  return i_ret;
}

int move(const char *in, const char *out)
{
#ifdef WIN32

  size_t len = strlen(in) + 1;
  wchar_t * w_in = new wchar_t[len];
  size_t convertedChars = 0;
  mbstowcs_s(&convertedChars, w_in, len, in, _TRUNCATE);

  len = strlen(out) + 1;
  wchar_t * w_out = new wchar_t[len];
  convertedChars = 0;
  mbstowcs_s(&convertedChars, w_out, len, out, _TRUNCATE);

  if (!MoveFileEx(w_in, w_out, MOVEFILE_COPY_ALLOWED | MOVEFILE_REPLACE_EXISTING | MOVEFILE_WRITE_THROUGH)) {
    //printf("MoveFileEx failed with error %d\n", GetLastError());
    msgError("%s", formatWindowsErrorMsg(GetLastError()).c_str());
    return 1;
  } else {
    //tprintf(TEXT("%s has been moved to %s\n"), argv[1], argv[2]);
    return 0;
  }

  delete w_in;
  delete w_out;

#else
  ///TODO: Completar
#endif
}

int getFileDir(const char *path, char *dir, int size)
{
#ifdef _MSC_VER
  return _splitpath_s(path, NULL, NULL, dir, size, NULL, NULL, NULL, NULL);
#else
  char *dirc = (char *)malloc(size);//strdup(path);
  if (dirc) dir = dirname(dirc);
  return (dir) ? 0 : 1;
#endif
}

#ifdef _MSC_VER
int getFileDrive(const char *path, char *drive, int size)
{
  int r_err = 0;
  r_err = _splitpath_s(path, drive, size, NULL, NULL, NULL, NULL, NULL, NULL);
  return r_err;
}

int getFileExtension(const char *path, char *ext, int size)
{
  int r_err = 0;
  r_err = _splitpath_s(path, NULL, NULL, NULL, NULL, NULL, NULL, ext, size);
  return r_err;
}
#endif

int getFileName(const char *path, char *name, int size)
{
#ifdef _MSC_VER
  return _splitpath_s(path, NULL, NULL, NULL, NULL, name, size, NULL, NULL);
#elif defined __GNUC__
  ///TODO: Completar
#else
  char *basec = (char *)malloc(size);
  if (basec) name = basename(basec);
  return (name) ? 0 : 1;
#endif
}

int getFileDriveDir(const char *path, char *drivedir, int size)
{
  int r_err = 0;
  char drive[TL_MAX_DRIVE];
  char dir[TL_MAX_DIR];
#ifdef _MSC_VER
  r_err = _splitpath_s(path, drive, TL_MAX_DRIVE, dir, TL_MAX_DIR, NULL, NULL, NULL, NULL);
  strcpy_s(drivedir, size, drive);
  strcat_s(drivedir, size, dir);
#else
  char *dirc = (char *)malloc(size);
  if (dirc) drivedir = dirname(dirc);
  return (drivedir) ? 0 : 1;
#endif
  return r_err;
}

int changeFileName(const char *path, const char *newName, char *pathOut, int size)
{
  int r_err = 0;
  char drive[TL_MAX_DRIVE];
  char dir[TL_MAX_DIR];
  char ext[TL_MAX_EXT];
#ifdef _MSC_VER

  r_err = _splitpath_s(path, drive, TL_MAX_DRIVE, dir, TL_MAX_DIR, NULL, NULL, ext, TL_MAX_EXT);
  if (r_err == 0)
    r_err = _makepath_s(pathOut, size, drive, dir, newName, ext);
#else
  ///TODO: Completar
#endif
  return r_err;
}

int changeFileExtension(const char *path, const char *newExt, char *pathOut, int size)
{
  int r_err = 0;
  char drive[TL_MAX_DRIVE];
  char dir[TL_MAX_DIR];
  char fname[TL_MAX_FNAME];
#ifdef _MSC_VER

  r_err = _splitpath_s(path, drive, TL_MAX_DRIVE, dir, TL_MAX_DIR, fname, TL_MAX_FNAME, NULL, NULL);
  if (r_err == 0)
    r_err = _makepath_s(pathOut, size, drive, dir, fname, newExt);
#else
  ///TODO: Completar
#endif
  return r_err;
}

int changeFileNameAndExtension(const char *path, const char *newNameExt, char *pathOut, int size)
{
  int r_err = 0;
  char drive[TL_MAX_DRIVE];
  char dir[TL_MAX_DIR];
#ifdef _MSC_VER

  r_err = _splitpath_s(path, drive, TL_MAX_DRIVE, dir, TL_MAX_DIR, NULL, NULL, NULL, NULL);
  if (r_err == 0) {
    std::vector<std::string> nameext;
    split(newNameExt, nameext, ".");
    r_err = _makepath_s(pathOut, size, drive, dir, nameext[0].c_str(), nameext[1].c_str());
  }
#else
  ///TODO: Completar
#endif
  return r_err;
}

void directoryList(const char *directory, std::list<std::string> *dirList)
{
#ifdef _MSC_VER
  WIN32_FIND_DATAA findData;
  HANDLE hFind;

  char dir[TL_MAX_PATH];
  strcpy_s(dir, TL_MAX_PATH, directory);
  strcat_s(dir, TL_MAX_PATH, "/*");

  hFind = FindFirstFileA(dir, &findData);
  if (hFind == INVALID_HANDLE_VALUE) {
    msgError("FindFirstFile failed (%d)\n", GetLastError());
    return;
  } else {
    while (FindNextFileA(hFind, &findData) != 0) {
      if (findData.dwFileAttributes & FILE_ATTRIBUTE_DIRECTORY) {
        if (strcmp(findData.cFileName, "..") == 0) continue;
        dirList->push_back(findData.cFileName);
      }
    }
    FindClose(hFind);
  }
#else
  //TODO: Sin probar...
  DIR *dir = opendir(directory);

  struct dirent *entry = readdir(dir);

  while (entry != NULL) {
    if (entry->d_type == DT_DIR)
      dirList->push_back(entry->d_name);

    entry = readdir(dir);
  }
  closedir(dir);
#endif
}

TL_DISABLE_WARNING(TL_WARNING_DEPRECATED)
void fileList(const char *directory, std::list<std::string> *fileList, const char *wildcard)
{
#ifdef _MSC_VER
  WIN32_FIND_DATAA findData;
  HANDLE hFind;

  //char dir[TL_MAX_PATH];
  //strcpy(dir, directory);
  //strcat(dir, "\\"); // TODO: el tema de las barras aunque a efectos practicos de igual no queda elegante el mezclar los dos tipos de barras...
  //strcat(dir, wildcard);
  //Path _path(directory);
  fs::path _path(directory);
  msgInfo(_path.string().c_str());
  _path.append(wildcard);
  msgInfo(_path.string().c_str());
  hFind = FindFirstFileA(/*dir*/ fs::path(directory).append(wildcard).string().c_str(), &findData);

  if (hFind == INVALID_HANDLE_VALUE) {
    msgError("FindFirstFile failed (%d)\n", GetLastError());
    return;
  } else {
    fileList->push_back(findData.cFileName);
    while (FindNextFileA(hFind, &findData) != 0) {
      fileList->push_back(findData.cFileName);
    }
    FindClose(hFind);
  }
#else
   ///TODO: Completar
#endif
}
TL_ENABLE_WARNING(TL_WARNING_DEPRECATED)

/// https://stackoverflow.com/questions/1257721/can-i-use-a-mask-to-iterate-files-in-a-directory-with-boost
void fileList(const std::string &directory, std::list<std::string> *fileList, const std::regex &filter)
{

  fs::directory_iterator itr_end;
  for (fs::directory_iterator it(directory); it != itr_end; ++it) {
    // Skip if not a file
    if (!fs::is_regular_file(it->status())) continue;

    std::smatch what;

    if (!std::regex_match(it->path().filename().string(), what, filter)) continue;

    // File matches, store it
    if (fileList)
      fileList->push_back(it->path().filename().string());
  }

}

void fileListByExt(const std::string &directory, std::list<std::string> *fileList, const std::string &ext)
{

  fs::directory_iterator itr_end;
  for (fs::directory_iterator it(directory); it != itr_end; ++it) {
    // Skip if not a file
    if (!fs::is_regular_file(it->status())) continue;

    fs::path _path = it->path();

    TL_TODO("Compare es case sensitive");
    std::string _ext = it->path().extension().string();

    if (it->path().extension().compare(ext) == 0) {
      // File matches, store it
      if (fileList)
        fileList->push_back(it->path().filename().string());
    }
  }

}

/* ---------------------------------------------------------------------------------- */

#ifdef TL_ENABLE_DEPRECATED_METHODS

// TODO: C++17 incluye filesystem que tiene una clase path.
//       Ahora se incluye con BOOST. La podria utilizar directamente y si el compilador
//       no soporta c++17 se utilizar?a BOOST

// Se desactiva el warning que se establece al hacer la clase deprecated para la propia clase
//TL_DISABLE_WARNING(4996)
TL_DISABLE_WARNING(TL_WARNING_DEPRECATED)
Path::Path()
  : mPos(0),
    mPath(0),
    mFileName(""),
    mFileExtension(""),
    bFile(false)
{
}

Path::Path(const std::string &path)
  : mPos(0),
    mPath(0),
    mFileName(""),
    mFileExtension(""),
    bFile(false)
{
  parse(path);
}

Path::Path(const Path &path)
  : mPos(path.mPos),
    mPath(path.mPath),
    mFileName(path.mFileName),
    mFileExtension(path.mFileExtension),
    bFile(path.bFile)
{
}

Path::~Path()
{
}

Path &Path::operator=(const Path &path)
{
  mPos = path.mPos;
  mPath = path.mPath;
  mFileName = path.mFileName;
  mFileExtension = path.mFileExtension;
  bFile = path.bFile;
  return *this;
}

void Path::parse(const std::string &path)
{
//  char name[TL_MAX_FNAME];
//  char drive[TL_MAX_DRIVE];
//  char dir[TL_MAX_DIR];
//  char ext[TL_MAX_EXT];
//#ifdef _MSC_VER
//  int r_err = _splitpath_s(path, drive, TL_MAX_DRIVE, dir, TL_MAX_DIR, name, TL_MAX_FNAME, ext, TL_MAX_EXT);
//
//#endif

  // Se comprueba si es un fichero
  //char name[TL_MAX_FNAME];
  //if (getFileName(path.c_str(), name, TL_MAX_FNAME) == 0) {
  //  mFileName = name;
  //  bFile = true;
  //}

  // Extensi?n
  //char ext[TL_MAX_EXT];
  //if (getFileExtension(path.c_str(), ext, TL_MAX_EXT) == 0) {
  //  mFileExtension = ext;
  //}

  //char drive[TL_MAX_DRIVE];
  //if (getFileDrive(path.c_str(), drive, TL_MAX_DRIVE) == 0) {
  //  mDrive = drive;
  //}

  //char dir[TL_MAX_DIR];
  //if (getFileDir(path.c_str(), dir, TL_MAX_DIR) == 0) {
  //
  //}

  split(path, mPath, "/\\");
  mPos = static_cast<int>(mPath.size());
  if (mPath.size() == 0) return;

  // rutas relativas
  if (mPath[0] == std::string("..")) {
    char dir[TL_MAX_DIR];
    getFileDriveDir(getRunfile(), dir, TL_MAX_DIR);
    //std::string runFilePath = getRunfile();
    Path runPath(dir);
    int i = 0;
    for (; mPath[i] == std::string(".."); i++) {
      runPath.down();
    }

    std::vector<std::string> current = runPath.currentPath();
    for (int j = i; j < mPath.size(); j++)
      current.push_back(mPath[j]);
    mPath = current;
    mPos = static_cast<int>(mPath.size());
  } else if (mPath[0] == std::string(".")) {
    char dir[TL_MAX_DIR];
    getFileDriveDir(getRunfile(), dir, TL_MAX_DIR);
    Path runPath(dir);
    std::vector<std::string> current = runPath.currentPath();
    for (int j = 1; j < mPath.size(); j++)
      current.push_back(mPath[j]);
    mPath = current;
    mPos = static_cast<int>(mPath.size());
  }
}

#if defined WIN32
const char *Path::getDrive()
{
  //TODO: Esto s?lo en Windows...
  //return mPath[0].c_str();
  return mDrive.c_str();
}
#endif

void Path::up()
{
  if (mPos < mPath.size())
    mPos++;
}

void Path::down()
{
  if (mPos != 0)
    mPos--;
}

std::vector<std::string> Path::currentPath()
{
  std::vector<std::string> cur_path;
  for (int i = 0; i < mPos; i++) {
    cur_path.push_back(mPath[i]);
  }
  return cur_path;
}


std::string Path::toString()
{
  std::string _path;
  for (int i = 0; i < mPos; i++) {
    _path.append(mPath[i]);
    if (i < mPos - 1) _path.append("\\");
  }
  return _path;
}

std::list<std::string> Path::files(const std::string &wildcard)
{
  std::list<std::string> files;
  fileList(toString().c_str(), &files, wildcard.c_str());
  return files;
}

std::list<std::string> Path::dirs()
{
  std::list<std::string> dirs;
  directoryList(toString().c_str(), &dirs);
  return dirs;
}

bool Path::isDirectory()
{
  return !bFile;
}

bool Path::isFile()
{
  return bFile;
}

void Path::createDir()
{
  TL::createDir(toString().c_str());
}

void Path::deleteDir()
{
  TL::deleteDir(toString().c_str());
}

Path &Path::append(const std::string &dir)
{
  //TODO: Si el path es de un fichero no se puede a?adir...
  mPath.push_back(dir);
  return *this;
}

TL_ENABLE_WARNING(TL_WARNING_DEPRECATED)

#endif // TL_ENABLE_DEPRECATED_METHODS

/* ---------------------------------------------------------------------------------- */
/*                             Operaciones con cadenas                                */
/* ---------------------------------------------------------------------------------- */

int splitToNumbers(const std::string &cad, std::vector<int> &vOut, const char *chs)
{
  int r_err = 0;
  char *dup = strdup(cad.c_str()); // -> warning C4996: 'strdup': The POSIX name for this item is deprecated. Instead, use the ISO C++ conformant name: _strdup
  //char *dup = _strdup(cad.c_str());
  vOut.resize(0);

  try {
    char *token = strtok(dup, chs);
    //char *context = NULL;
    //char *token = strtok_s(dup, chs, &context);
    while (token != nullptr) {
      char *pEnd;
      int number = strtol(token, &pEnd, 10);
      if (*pEnd == 0) {
        vOut.push_back(number);
        token = strtok(nullptr, chs);
        //token = strtok_s(dup, chs, &context);
      } else
        throw std::runtime_error("Split string to numbers fail");
    }
  } catch (std::exception &e) {
    vOut.resize(0);
    msgError(e.what());
    r_err = 1;
  }

  free(dup);
  return r_err;
}

int splitToNumbers(const std::string &cad, std::vector<double> &vOut, const char *chs)
{
  int r_err = 0;
  char *dup = strdup(cad.c_str());
  //char *dup = _strdup(cad.c_str());
  vOut.resize(0);

  try {
    char *token = strtok(dup, chs);
    //char *context = NULL;
    //char *token = strtok_s(dup, chs, &context);
    while (token != NULL) {
      //vOut.push_back(atof(token));
      char *pEnd;
      double number = strtod(token, &pEnd);
      if (*pEnd == 0) {
        vOut.push_back(number);
        token = strtok(nullptr, chs);
        //token = strtok_s(dup, chs, &context);
      } else
        throw std::runtime_error("Split string to numbers fail");
    }
  } catch (std::exception &e) {
    vOut.resize(0);
    msgError(e.what());
    r_err = 1;
  }

  free(dup);
  return r_err;
}

void replaceString(std::string *str, const std::string &str_old, const std::string &str_new)
{
  std::size_t ini = str->find(str_old);
  //std::size_t end;
  while (ini != std::string::npos) {
    //end = ini + str_old.size();
    str->replace(ini, str_old.size(), str_new);
    ini = str->find(str_old, str_new.size() + ini);
  }
}

int split(const std::string &in, std::vector<std::string> &out, const char *chs)
{
  out.resize(0);
  int r_err = 0;
  char *dup;
#ifdef __GNUC__
  size_t len = strlen(in.c_str())+1;
  char *s = (char *)malloc(len);
  if (!s) return 1;
  dup = (char *)memcpy(s, in.c_str(), len);
#else
  dup = _strdup(in.c_str());
#endif
  try {
#ifdef __STDC_LIB_EXT1__
    char *context = nullptr;
    char *token = strtok_s(dup, chs, &context);
    while (token != nullptr) {
      out.push_back(std::string(token));
      token = strtok_s(nullptr, chs, &context);
    }
#else
    char *token = strtok(dup, chs);
    while (token != nullptr) {
      out.push_back(std::string(token));
      token = strtok(nullptr, chs);
    }
#endif
  } catch (std::exception &e) {
    msgError(e.what());
    r_err = 1;
  }
  free(dup);
  return r_err;
}

int stringToInteger(const std::string &text, Base base)
{
  std::istringstream ss(text);
  switch (base) {
  case Base::octal:
    ss.setf(std::ios_base::oct, std::ios::basefield);
    break;
  case Base::decimal:
    ss.setf(std::ios_base::dec, std::ios::basefield);
    break;
  case Base::hexadecimal:
    ss.setf(std::ios_base::hex, std::ios::basefield);
    break;
  default:
    break;
  }
  int number;
  return ss >> number ? number : 0;
}

/* ---------------------------------------------------------------------------------- */
/*                Utilidades de carga y guardado para OpenCV                          */
/* ---------------------------------------------------------------------------------- */

#ifdef HAVE_OPENCV

void loadCameraParams(const std::string &file, cv::Size &imageSize, cv::Mat &cameraMatrix, cv::Mat& distCoeffs)
{
  cv::FileStorage fs(file, cv::FileStorage::READ);
  fs["image_width"] >> imageSize.width;
  fs["image_height"] >> imageSize.height;
  fs["camera_matrix"] >> cameraMatrix;
  fs["distortion_coefficients"] >> distCoeffs;
  fs.release();
}

int loadBinMat(const char *file, cv::Mat *data)
{
  FILE *fp = std::fopen(file, "rb");
  if (!fp) {
    return 1;
  }
  int i_ret = 0;
  //cabecera
  int32_t rows;
  int32_t cols;
  int32_t type;
  try {
    size_t err = std::fread(&rows, sizeof(int32_t), 1, fp);
    TL_THROW_ASSERT(err != 1, "Reading error")
    err = std::fread(&cols, sizeof(int32_t), 1, fp);
    TL_THROW_ASSERT(err != 1, "Reading error")
    err = std::fread(&type, sizeof(int32_t), 1, fp);
    TL_THROW_ASSERT(err != 1, "Reading error")
    //Cuerpo
    cv::Mat aux(rows, cols, type);
    err = std::fread(aux.data, sizeof(float), rows*cols, fp);
    TL_THROW_ASSERT(err != rows*cols, "Reading error")
    aux.copyTo(*data);
  } catch (std::exception &e) {
    msgError(e.what());
    i_ret = 1;
  }
  std::fclose(fp);
  return i_ret;
}

int saveBinMat(const char *file, cv::Mat &data)
{
  FILE* fp = std::fopen(file, "wb");
  if (!fp) {
    return 1;
  }
  int i_ret = 0;
  //cabecera
  int32_t rows = data.rows;
  int32_t cols = data.cols;
  int32_t type = data.type();
  try {
    std::fwrite(&data.rows, sizeof(int32_t), 1, fp);
    std::fwrite(&data.cols, sizeof(int32_t), 1, fp);
    std::fwrite(&type, sizeof(int32_t), 1, fp);
    //Cuerpo
    std::fwrite(data.data, sizeof(float), rows*cols, fp);
  } catch (std::exception &e) {
    msgError(e.what());
    i_ret = 1;
  }
  std::fclose(fp);
  return i_ret;
}

#endif // HAVE_OPENCV

/* ---------------------------------------------------------------------------------- */
/*                         Concurrencia, hilos y multiproceso                         */
/* ---------------------------------------------------------------------------------- */

// A?adir cancelaci?n para poder detener los procesos en caso de error

uint32_t getOptimalNumberOfThreads()
{
#ifdef HAVE_OMP
  //TODO: Sin probar
  return omp_get_max_threads();
#elif defined TL_MSVS_CONCURRENCY
  return Concurrency::CurrentScheduler::Get()->GetNumberOfVirtualProcessors();
#else
  uint32_t n_threads = std::thread::hardware_concurrency();
  return n_threads == 0 ? 1 : n_threads;
#endif
}

void parallel_for(size_t ini, size_t end, std::function<void(int)> f)
{
  //uint64_t time_ini = getTickCount();
#ifdef HAVE_OMP
  //TODO: Sin probar
  #pragma omp parallel for
  for (size_t i = ini; i < end; i++) {
    f(i);
  }
#elif defined TL_MSVS_CONCURRENCY
  Concurrency::cancellation_token_source cts;
  //Concurrency::run_with_cancellation_token([ini, end, f]() {
  //  Concurrency::parallel_for(ini, end, f);
  //},cts.get_token());
  Concurrency::parallel_for(ini, end, f);
#else

  auto f_aux = [&](int ini, int end) {
    for (int r = ini; r < end; r++) {
      f(r);
    }
  };

  size_t num_threads = getOptimalNumberOfThreads();
  std::vector<std::thread> threads(num_threads);

  size_t size = (end - ini) / num_threads;
  for (size_t i = 0; i < num_threads; i++) {
    size_t _ini = i * size + ini;
    size_t _end = _ini + size;
    if (i == num_threads -1) _end = end;
    threads[i] = std::thread(f_aux, _ini, _end);
  }

  for (auto &_thread : threads) _thread.join();
#endif
  //double time = (getTickCount() - time_ini) / 1000.;
  //printf("Time %f", time);
}


///TODO: A?adir m?todo para ejecutar c?digo de forma asincrona
// std::async
// Concurrency::task<T> (PPL)

/* ---------------------------------------------------------------------------------- */
/*                                 Medici?n de tiempos                                */
/* ---------------------------------------------------------------------------------- */

std::string formatTimeToString(const std::string &templ)
{
  std::string time_format;
  char date[80];
  struct tm _tm;
  std::time_t now = std::time(NULL);
#ifdef __STDC_LIB_EXT1__
    _tm = *std::localtime_s(&now, &_tm);
#else
    _tm = *std::localtime(&now);
#endif

  std::strftime(date, 80, templ.c_str(), &_tm);
  time_format = std::string(date);

  return time_format;
}


uint64_t tickCount()
{
#if defined _MSC_VER
  return GetTickCount64();
#else
  return std::chrono::duration_cast<std::chrono::milliseconds>(std::chrono::steady_clock::now().time_since_epoch()).count();
#endif
}
uint64_t getTickCount()
{
  return tickCount();
}

Chrono::Chrono(const char *msg, bool writeMsg)
  : mTimeIni(0),
    mAccumulated(0),
    mStatus(Chrono::Status::start),
    mMessage(msg),
    bWriteMsg(writeMsg)
{
  //run();
}

Chrono::~Chrono()
{
  if (mStatus == Status::running || mStatus == Status::pause) {
    stop();
  }
  mStatus = Status::finalized;
}

uint64_t Chrono::pause()
{
  if (mStatus == Status::running) {
    mAccumulated += tickCount() - mTimeIni;
    mStatus = Status::pause;
    //if (bWriteMsg) msgDebug("Chrono paused");
  }
  return mAccumulated;
}

void Chrono::reset()
{
  mTimeIni = 0;
  mAccumulated = 0;
  mStatus = Status::start;
  mMessage = "";
  //if (bWriteMsg) msgDebug("Chrono reset");
}

void Chrono::resume()
{
  if (mStatus == Status::pause) {
    mTimeIni = tickCount();
    mStatus = Status::running;
    //if (bWriteMsg) msgDebug("Chrono resume");
  }
}

uint64_t Chrono::run()
{
  mTimeIni = tickCount();
  mAccumulated = 0;
  mStatus = Status::running;
  //if (bWriteMsg) msgDebug("Chrono run");
  return mTimeIni;
}

uint64_t Chrono::stop()
{
  uint64_t time;
  if (mStatus == Status::running) {
    time = tickCount() - mTimeIni + mAccumulated;
    mStatus = Status::stopped;
  } else if (mStatus == Status::pause) {
    // Puede estar pausado y querer terminar
    mStatus = Status::stopped;
    time = mAccumulated;
  } else
    time = 0;
  if (bWriteMsg) msgInfo("%s [Time: %f seconds]", mMessage.c_str(), time / 1000.);
  return time;
}

void Chrono::setMessage(const char *msg)
{
  mMessage = msg;
}


/* ---------------------------------------------------------------------------------- */

int readToString(const char *file, std::string *text)
{
  //TODO: Forma muy sencilla para salir de paso por ahora
  std::ifstream in(file);
  *text = static_cast<std::stringstream const&>(std::stringstream() << in.rdbuf()).str();
  //TODO: Por ahora se devuelve 0. Cuando se controlen los errores se devolvera 1 en caso de error
  return 0;
}

VrtTemplate::VrtTemplate() : mText("")
{}

VrtTemplate::VrtTemplate(const char *text) : mText(text)
{}

VrtTemplate::~VrtTemplate()
{}

int VrtTemplate::read(const char *file)
{
  return readToString(file, &mText);
}

int VrtTemplate::replace(std::string *output) const
{
  int i_ret = 0;
  output->append(mText);
  size_t ini = output->find("<#");
  size_t end;
  while (ini != std::string::npos) {
    end = output->find(">", ini);
    size_t size = end - ini + 1;
    std::string tagString = output->substr(ini + 2, end - (ini + 2));
    std::string replaceText;
    replaceTag(tagString, &replaceText);
    output->replace(ini, size, replaceText);
    ini = output->find("<#", replaceText.size());
  }
  return i_ret;
}

void VrtTemplate::setTemplate(const char *templ)
{
  mText = templ;
}


HtmlTemplate::HtmlTemplate()
  : VrtTemplate(),
  mTagValues()
{}

HtmlTemplate::HtmlTemplate(const char *text, const std::map<std::string, std::string> &tag_values)
  : VrtTemplate(text),
  mTagValues(tag_values)
{

}

HtmlTemplate::~HtmlTemplate()
{

}

void HtmlTemplate::replaceTag(const std::string &tag, std::string *replaceText) const
{
  std::map<std::string, std::string>::const_iterator it = mTagValues.find(tag);
  if (it != mTagValues.end())
    *replaceText = it->second;
  else
    *replaceText = "";
}


/* ---------------------------------------------------------------------------------- */

Csv::Csv()
  : File()
{
}

Csv::Csv(const char *file, Mode mode)
  : File(file, mode)
{
  open(file, mode);
}

Csv::Csv(const Csv &csv)
  : File(csv)
{
}

Csv::~Csv()
{
  close();
}

void Csv::close()
{
  if (fs.is_open())
    fs.close();
}

//Csv::Status Csv::create(std::shared_ptr<TableHeader> tableHeader)
//{
//  if (!fs.is_open()) {
//    msgError("No se ha abierto el archivo");
//    return Status::FAILURE;
//  }
//
//  if (mMode != Mode::Create) {
//    msgError("Utilice el modo 'Create' para abrir el archivo");
//    return Status::FAILURE;
//  }
//
//  setName(File::mName.c_str());
//  setTableHeader(tableHeader);
//
//  size_t size = getFieldCount();
//  for (size_t i = 0; i < size; i++) {
//    fs << tableHeader->getTableHeaderField(i)->getName();
//    if (i != size -1) fs << ";";
//  }
//  fs << std::endl;
//
//  return Status::SUCCESS;
//}

Csv::Status Csv::create(const std::string &header)
{
  if (!fs.is_open()) {
    msgError("No se ha abierto el archivo %s", mFile.c_str());
    return Status::failure;
  }

  if (mMode != Mode::create) {
    msgError("Utilice el modo 'Create' al abrir el archivo");
    return Status::failure;
  }

  //setName(File::mName.c_str());


  std::vector<std::string> out;
  if (split(header, out, ";") == 0) {
    size_t size = out.size();
    for (size_t i = 0; i < size; i++) {
      fs << out[i];
      if (i != size - 1) fs << ";";
    }
    fs << std::endl;
    return Status::success;
  } else
    return Status::failure;
}

//Csv::Status Csv::create(const DataTable &dataTable)
//{
//  if (!fs.is_open()) {
//    msgError("No se ha abierto el archivo");
//    return Status::FAILURE;
//  }
//
//  if (mMode != Mode::Create) {
//    msgError("Utilice el modo 'Create' para abrir el archivo");
//    return Status::FAILURE;
//  }
//
//  size_t size = dataTable.getFieldCount();
//
//  // Cabecera
//
//  const TableHeader *header = dataTable.getTableHeader();
//  for (size_t i = 0; i < size; i++) {
//    fs << header->getTableHeaderField(i)->getName();
//    if (i != size -1) fs << ";";
//  }
//  fs << std::endl;
//
//  // datos
//  for (auto &reg : dataTable) {
//    size_t size = getFieldCount();
//    for (size_t i = 0; i < size; i++) {
//      fs << reg->getValue(i);
//      if (i != size -1) fs << ";";
//    }
//    fs << std::endl;
//  }
//
//  return Status::SUCCESS;
//}

Csv::Status Csv::createCopy(const std::string &fileOut)
{
  Csv csv;
  csv.open(fileOut, Mode::create);
  //csv.create(std::make_shared<TableHeader>(getTableHeader()));
  return Status::failure;
}

Csv::Status Csv::open(const std::string &file, Mode mode, FileOptions *options)
{
  close();

  mFile = file;
  mMode = mode;

  //fs::path _path(file);
  //fs::path ext = _path.extension().string();
  if (boost::iequals(fs::extension(file), ".csv") == false) return Status::open_fail;

  std::ios_base::openmode _mode;
  switch (mMode) {
  case Mode::read:
    _mode = std::fstream::in;
    break;
  case Mode::update:
    _mode = std::fstream::in | std::fstream::out | std::fstream::app;
    break;
  case Mode::create:
    _mode = std::fstream::out | std::fstream::trunc;
    break;
  }

  fs.open(file, _mode);

  if (fs.is_open()) {
    if (mMode == Mode::create) {
      char dir[TL_MAX_PATH];
<<<<<<< HEAD
      if ( getFileDriveDir(file, dir, TL_MAX_PATH) == 0 )
        if ( createDir(dir) == -1) return Status::open_fail;
=======
      if ( getFileDriveDir(file.c_str(), dir, TL_MAX_PATH) == 0 )
        if ( createDir(dir) == -1) return Status::OPEN_FAIL;
>>>>>>> ef79e5cf
    }
    return Status::open_ok;
  } else {
    msgError("File open failed: %s", std::strerror(errno));
    return Status::open_fail;
  }
}

//TableRegister *Csv::read(int id)
//{
//  return getRegister(id).get();
//}

//Csv::Status Csv::readHeader()
//{
//  return Status::SUCCESS;
//}

//Csv::Status Csv::write(std::shared_ptr<TableRegister> _register)
//{
//  addRegister(_register);
//
//  TableRegister *reg = getRegister(size()-1).get();
//  size_t size = getFieldCount();
//  for (size_t i = 0; i < size; i++) {
//    fs << reg->getValue(i);
//    if (i != size -1) fs << ";";
//  }
//  fs << std::endl;
//  return Status::SUCCESS;
//}

Csv::Status Csv::write(const std::vector<std::string> &_register)
{
  size_t size = _register.size();
  for (size_t i = 0; i < size; i++) {
    fs << _register[i];
    if (i != size -1) fs << ";";
  }
  fs << std::endl;
  return Status::success;
}

//Csv::Status Csv::load(std::shared_ptr<TableRegister> _register)
//{
//
//  return Status::SUCCESS;
//}
//
//Csv::Status Csv::save()
//{
//
//  return Status::SUCCESS;
//}


//void compressFile(const char *file, const char *zip)
//{
//  std::string cmd;
//  std::string pto_gen_cmd("/c \"C:\\Desarrollo\\Libs_sources\\lzma1701\\bin\\x64\\7za.exe\" a ");
//  pto_gen_cmd.append(zip).append(" ").append(file);
//
//  CmdProcess process(cmd);
//  CmdProcess::Status status = process.run();
//}

#ifdef HAVE_MINIZIP

Compression::Compression()
  : File()
{

}

Compression::Compression(const char *file, Mode mode)
  : File(file, mode)
{
  open(file, mode);
}

Compression::Compression(const Compression &compression)
  : File(compression)
{

}

Compression::~Compression()
{
  close();
}

void Compression::close()
{
  if (mZipFile == nullptr)
    zipClose(mZipFile, nullptr);
}

Compression::Status Compression::createCopy(const char *fileOut)
{

  return Status::FAILURE;
}

Compression::Status Compression::open(const char *file, Compression::Mode mode)
{
  close();

  mFile = file;
  mMode = mode;

  int open_mode{};
  switch (mMode) {
  case Mode::Read:

    break;
  case Mode::Update:
    open_mode = APPEND_STATUS_ADDINZIP;
    break;
  case Mode::Create:
    open_mode = APPEND_STATUS_CREATE;
    break;
  default:

    break;
  }

  if (mMode == Mode::Read) {
    mUnZipFile = libkml_unzOpen(mFile.c_str());
    return Status::OPEN_OK;
  } else {
    mZipFile = zipOpen(mFile.c_str(), open_mode);
    if (mZipFile == nullptr)
      return Status::OPEN_FAIL;
    else {

      if (libkml_unzGetGlobalInfo(mZipFile, &mGlobalInfo) != UNZ_OK) {
          msgError("could not read file global info");
          libkml_unzClose(mZipFile);
          return Status::OPEN_FAIL;
      }

      return Status::OPEN_OK;
    }
  }

}

Compression::Status Compression::compress(const std::string &file, const std::string &directory)
{
  // Se comprueba si es un directorio

  fs::path _path(file);
  if (is_directory(_path)) {
    for (auto &p : fs::directory_iterator(_path)) {
      compress(p.path().string());
    }
  } else {
    file_name = _path.filename().string();
    std::string _dir = directory;
    std::fstream fz(file, std::ios::binary | std::ios::in);
    if (fz.is_open()) {
      fz.seekg(0, std::ios::end);
      long size = fz.tellg();
      fz.seekg(0, std::ios::beg);

      std::vector<char> buffer(size);
      if (size == 0 || fz.read(&buffer[0], size)) {
        zip_fileinfo zfi = { 0 };

        if (0 == zipOpenNewFileInZip(mZipFile, _path.filename().string().c_str() , &zfi, NULL, 0, NULL, 0, NULL, Z_DEFLATED, Z_DEFAULT_COMPRESSION)){
          zipWriteInFileInZip(mZipFile, size == 0 ? "" : &buffer[0], size);
          zipCloseFileInZip(mZipFile);
          fz.close();
        }
      }
    }
  }
  return Status::SUCCESS;
}

Compression::Status Compression::decompress()
{
  return Status::SUCCESS;
}

#endif // HAVE_MINIZIP

<<<<<<< HEAD
} // End namespace tl
=======


#ifdef HAVE_GDAL

/* ---------------------------------------------------------------------------------- */

std::unique_ptr<RegisterGdal> RegisterGdal::sRegisterGdal;
std::mutex RegisterGdal::sMutex;

void RegisterGdal::init()
{
  if (sRegisterGdal.get() == nullptr) {
    std::lock_guard<std::mutex> lck(RegisterGdal::sMutex);
    if (sRegisterGdal.get() == nullptr) {
      sRegisterGdal.reset(new RegisterGdal());
      GDALAllRegister();
    }
  }
}

#endif


} // End namespace TL
>>>>>>> ef79e5cf
<|MERGE_RESOLUTION|>--- conflicted
+++ resolved
@@ -1254,13 +1254,8 @@
   if (fs.is_open()) {
     if (mMode == Mode::create) {
       char dir[TL_MAX_PATH];
-<<<<<<< HEAD
-      if ( getFileDriveDir(file, dir, TL_MAX_PATH) == 0 )
+      if ( getFileDriveDir(file.c_str(), dir, TL_MAX_PATH) == 0 )
         if ( createDir(dir) == -1) return Status::open_fail;
-=======
-      if ( getFileDriveDir(file.c_str(), dir, TL_MAX_PATH) == 0 )
-        if ( createDir(dir) == -1) return Status::OPEN_FAIL;
->>>>>>> ef79e5cf
     }
     return Status::open_ok;
   } else {
@@ -1448,9 +1443,8 @@
 
 #endif // HAVE_MINIZIP
 
-<<<<<<< HEAD
-} // End namespace tl
-=======
+
+
 
 
 #ifdef HAVE_GDAL
@@ -1474,5 +1468,4 @@
 #endif
 
 
-} // End namespace TL
->>>>>>> ef79e5cf
+} // End namespace tl
