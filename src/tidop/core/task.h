--- conflicted
+++ resolved
@@ -239,15 +239,11 @@
 
 public:
 
-<<<<<<< HEAD
-#ifdef TL_OS_WINDOWS
-=======
-
->>>>>>> 99c7701a
+
 
   enum class Priority
   {
-#ifdef WIN32
+#ifdef TL_OS_WINDOWS
     realtime = REALTIME_PRIORITY_CLASS,
     high = HIGH_PRIORITY_CLASS,
     above_normal = ABOVE_NORMAL_PRIORITY_CLASS,
@@ -270,11 +266,7 @@
           Priority priority = Priority::normal);
   ~Process() override;
 
-<<<<<<< HEAD
-#ifdef TL_OS_WINDOWS
-=======
-
->>>>>>> 99c7701a
+
   Priority priority() const;
 
   /*!
@@ -283,7 +275,7 @@
    */
   void setPriority(Priority priority);
 
-#ifdef WIN32
+#ifdef TL_OS_WINDOWS
 private:
 
   std::string formatErrorMsg(unsigned long errorCode);
@@ -298,14 +290,9 @@
 
 private:
 
-<<<<<<< HEAD
-  std::string mCommandText;
-#ifdef TL_OS_WINDOWS
-=======
   std::string mCommandText; 
   Priority mPriority;
-#ifdef WIN32
->>>>>>> 99c7701a
+#ifdef TL_OS_WINDOWS
   STARTUPINFO mStartUpInfo;
   PROCESS_INFORMATION mProcessInformation;
   SECURITY_ATTRIBUTES mSecurityAttributes;
