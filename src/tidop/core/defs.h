--- conflicted
+++ resolved
@@ -57,8 +57,6 @@
 #endif
 
 
-<<<<<<< HEAD
-=======
 #ifdef _MSC_VER
 #  define TL_PRAGMA(...) __pragma(__VA_ARGS__)
 #elif defined __clang__
@@ -68,7 +66,6 @@
 #endif
 
 
->>>>>>> 312d15f7
 
 #include "tidop/config.h"
 
