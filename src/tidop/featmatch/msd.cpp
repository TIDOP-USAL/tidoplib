/**************************************************************************
 *                                                                        *
 * Copyright (C) 2021 by Tidop Research Group                             *
 * Copyright (C) 2021 by Esteban Ruiz de Oña Crespo                       *
 *                                                                        *
 * This file is part of TidopLib                                          *
 *                                                                        *
 * TidopLib is free software: you can redistribute it and/or modify       *
 * it under the terms of the GNU Lesser General Public License as         *
 * published by the Free Software Foundation, either version 3 of the     *
 * License, or (at your option) any later version.                        *
 *                                                                        *
 * TidopLib is distributed in the hope that it will be useful,            *
 * but WITHOUT ANY WARRANTY; without even the implied warranty of         *
 * MERCHANTABILITY or FITNESS FOR A PARTICULAR PURPOSE.  See the          *
 * GNU Lesser General Public License for more details.                    *
 *                                                                        *
 * You should have received a copy of the GNU Lesser General Public       *
 * License along with TidopLib. If not, see <http://www.gnu.org/licenses>.*
 *                                                                        *
 * @license LGPL-3.0 <https://www.gnu.org/licenses/lgpl-3.0.html>         *
 *                                                                        *
 **************************************************************************/
 
#include "msd.h"

#include "tidop/core/exception.h"

#include <opencv2/imgproc.hpp>

#if CV_VERSION_MAJOR < 3 || (CV_VERSION_MAJOR == 3 && CV_VERSION_MINOR < 1) || !defined HAVE_OPENCV_XFEATURES2D
#include "msd/MSD.h"

#define _USE_MATH_DEFINES
#define ABS(x)    (((x) > 0) ? (x) : (-(x)))
#define M_PI 3.14159265358979323846

#endif

namespace tl
{

MsdProperties::MsdProperties()
    : Msd(),
    mThresholdSaliency(250),
    mPatchRadius(3),
    mKNN(4),
    mAreaRadius(5),
    mScaleFactor(1.25),
    mNMSRadius(5),
    mNScales(-1),
    mNMSScaleR(0),
    mComputeOrientations(false),
    mAffineMSD(false),
    mAffineTilts(3)
{
}

MsdProperties::MsdProperties(const MsdProperties &msd)
    : Msd(msd),
    mThresholdSaliency(msd.mThresholdSaliency),
    mPatchRadius(msd.mPatchRadius),
    mKNN(msd.mKNN),
    mAreaRadius(msd.mAreaRadius),
    mScaleFactor(msd.mScaleFactor),
    mNMSRadius(msd.mNMSRadius),
    mNScales(msd.mNScales),
    mNMSScaleR(msd.mNMSScaleR),
    mComputeOrientations(msd.mComputeOrientations),
    mAffineMSD(msd.mAffineMSD),
    mAffineTilts(msd.mAffineTilts)
{
}

MsdProperties::~MsdProperties()
{

}

MsdProperties &MsdProperties::operator =(const MsdProperties &msd)
{
    if (this != &msd) {
        mThresholdSaliency = msd.mThresholdSaliency;
        mPatchRadius = msd.mPatchRadius;
        mKNN = msd.mKNN;
        mAreaRadius = msd.mAreaRadius;
        mScaleFactor = msd.mScaleFactor;
        mNMSRadius = msd.mNMSRadius;
        mNScales = msd.mNScales;
        mNMSScaleR = msd.mNMSScaleR;
        mComputeOrientations = msd.mComputeOrientations;
        mAffineMSD = msd.mAffineMSD;
        mAffineTilts = msd.mAffineTilts;
    }
    return *this;
}

double MsdProperties::thresholdSaliency() const
{
    return mThresholdSaliency;
}

int MsdProperties::patchRadius() const
{
    return mPatchRadius;
}

int MsdProperties::knn() const
{
    return mKNN;
}

int MsdProperties::searchAreaRadius() const
{
    return mAreaRadius;
}

double MsdProperties::scaleFactor() const
{
    return mScaleFactor;
}

int MsdProperties::NMSRadius() const
{
    return mNMSRadius;
}

int MsdProperties::nScales() const
{
    return mNScales;
}

int MsdProperties::NMSScaleRadius() const
{
    return mNMSScaleR;
}

bool MsdProperties::computeOrientation() const
{
    return mComputeOrientations;
}

bool MsdProperties::affineMSD() const
{
    return mAffineMSD;
}

int MsdProperties::affineTilts() const
{
    return mAffineTilts;
}

void MsdProperties::setThresholdSaliency(double thresholdSaliency)
{
    mThresholdSaliency = thresholdSaliency;
}

void MsdProperties::setPatchRadius(int patchRadius)
{
    mPatchRadius = patchRadius;
}

void MsdProperties::setKNN(int knn)
{
    mKNN = knn;
}

void MsdProperties::setSearchAreaRadius(int areaRadius)
{
    mAreaRadius = areaRadius;
}

void MsdProperties::setScaleFactor(double scaleFactor)
{
    mScaleFactor = scaleFactor;
}

void MsdProperties::setNMSRadius(int NMSRadius)
{
    mNMSRadius = NMSRadius;
}

void MsdProperties::setNScales(int nScales)
{
    mNScales = nScales;
}

void MsdProperties::setNMSScaleRadius(int NMSScaleR)
{
    mNMSScaleR = NMSScaleR;
}

void MsdProperties::setComputeOrientation(bool computeOrientations)
{
    mComputeOrientations = computeOrientations;
}

void MsdProperties::setAffineMSD(bool affineMSD)
{
    mAffineMSD = affineMSD;
}

void MsdProperties::setAffineTilts(int affineTilts)
{
    mAffineTilts = affineTilts;
}

void MsdProperties::reset()
{
    mThresholdSaliency = 250;
    mPatchRadius = 3;
    mKNN = 4;
    mAreaRadius = 5;
    mScaleFactor = 1.25;
    mNMSRadius = 5;
    mNScales = -1;
    mNMSScaleR = 0;
    mComputeOrientations = false;
    mAffineMSD = false;
    mAffineTilts = 3;
}

std::string MsdProperties::name() const
{
    return std::string("MSD");
}



/*----------------------------------------------------------------*/


MsdDetector::MsdDetector()
    : MsdProperties(),
    KeypointDetector()
{
#if CV_VERSION_MAJOR < 3 || (CV_VERSION_MAJOR == 3 && CV_VERSION_MINOR < 1) || !defined HAVE_OPENCV_XFEATURES2D
    mMSD = std::make_shared<::MsdDetector>();
#endif

    update();
}

MsdDetector::MsdDetector(double thresholdSaliency,
                         int pathRadius,
                         int knn,
                         int areaRadius,
                         double scaleFactor,
                         int NMSRadius,
                         int nScales,
                         int NMSScaleR,
                         bool computeOrientations,
                         bool affineMSD,
                         int affineTilts)
    : MsdProperties(),
    KeypointDetector()
{
#if CV_VERSION_MAJOR < 3 || (CV_VERSION_MAJOR == 3 && CV_VERSION_MINOR < 1)  || !defined HAVE_OPENCV_XFEATURES2D
    mMSD = std::make_shared<::MsdDetector>();
#endif

    MsdProperties::setThresholdSaliency(thresholdSaliency);
    MsdProperties::setPatchRadius(pathRadius);
    MsdProperties::setKNN(knn);
    MsdProperties::setSearchAreaRadius(areaRadius);
    MsdProperties::setScaleFactor(scaleFactor);
    MsdProperties::setNMSRadius(NMSRadius);
    MsdProperties::setNScales(nScales);
    MsdProperties::setNMSScaleRadius(NMSScaleR);
    MsdProperties::setComputeOrientation(computeOrientations);
    MsdProperties::setAffineMSD(affineMSD);
    MsdProperties::setAffineTilts(affineTilts);

    update();
}

MsdDetector::~MsdDetector()
{

}

void MsdDetector::update()
{
#if (CV_VERSION_MAJOR > 3 || (CV_VERSION_MAJOR == 3 && CV_VERSION_MINOR >= 1)) && defined HAVE_OPENCV_XFEATURES2D
    mMSD = cv::xfeatures2d::MSDDetector::create(MsdProperties::patchRadius(),
                                                MsdProperties::searchAreaRadius(),
                                                MsdProperties::NMSRadius(),
                                                MsdProperties::NMSScaleRadius(),
                                                static_cast<float>(MsdProperties::thresholdSaliency()),
                                                MsdProperties::knn(),
                                                static_cast<float>(MsdProperties::scaleFactor()),
                                                MsdProperties::nScales(),
                                                MsdProperties::computeOrientation());
#else
    mMSD->setThSaliency(static_cast<float>(MsdProperties::thresholdSaliency()));
    mMSD->setPatchRadius(MsdProperties::patchRadius());
    mMSD->setKNN(MsdProperties::knn());
    mMSD->setSearchAreaRadius(MsdProperties::searchAreaRadius());
    mMSD->setScaleFactor(static_cast<float>(MsdProperties::scaleFactor()));
    mMSD->setNMSRadius(MsdProperties::NMSRadius());
    mMSD->setNScales(MsdProperties::nScales());
    mMSD->setNMSScaleRadius(MsdProperties::NMSScaleRadius());
    mMSD->setComputeOrientation(MsdProperties::computeOrientation());
#endif
}

std::vector<cv::KeyPoint> MsdDetector::detect(const cv::Mat &img,
                                              cv::InputArray &mask)
{
    std::vector<cv::KeyPoint> keyPoints;

    try {

#if (CV_VERSION_MAJOR > 3 || (CV_VERSION_MAJOR == 3 && CV_VERSION_MINOR >= 1)) && defined HAVE_OPENCV_XFEATURES2D

        mMSD->detect(img, keyPoints, mask);

#else
<<<<<<< HEAD

        if (MsdProperties::affineMSD()) {

            float maxX = 0;
            float maxY = 0;

            int affineTilts = MsdProperties::affineTilts();
            for (int tl = 1; tl <= affineTilts; tl++) {
                double t = pow(2, 0.5 * tl);
                for (double phi = 0.; phi < 180.; phi += 72.0 / t) {
                    std::vector<cv::KeyPoint> kps;
                    cv::Mat timg, mask, Ai;

                    img.copyTo(timg);
                    affineSkew(t, phi, timg, mask, Ai);

                    kps = mMSD->detect(timg);


                    for (unsigned int i = 0; i < kps.size(); i++) {
                        cv::Point3f kpt(kps[i].pt.x, kps[i].pt.y, 1);
                        cv::Mat kpt_t = Ai * cv::Mat(kpt);

                        kps[i].pt.x = kpt_t.at<float>(0, 0);
                        kps[i].pt.y = kpt_t.at<float>(1, 0);
                        if (phi == 0. || pointIsAcceptable(kps[i], img.cols, img.rows)) {
                            if (kps[i].pt.x > maxX) {
                                maxX = kps[i].pt.x;
                            }
                            if (kps[i].pt.y > maxY) {
                                maxY = kps[i].pt.y;
                            }
                            keyPoints.push_back(kps[i]);
                        }
                        kpt_t.release();
                    }


                    timg.release();
                    mask.release();
                    Ai.release();
                }
=======
    tl::unusedParameter(mask);
    
    if (MsdProperties::affineMSD()) {
    
      float maxX = 0;
      float maxY = 0;
    
      int affineTilts = MsdProperties::affineTilts();
      for (int tl = 1; tl <= affineTilts; tl++) {
        double t = pow(2, 0.5 * tl);
        for (double phi = 0.; phi < 180.; phi += 72.0 / t) {
          std::vector<cv::KeyPoint> kps;
          cv::Mat timg, mask, Ai;
    
          img.copyTo(timg);
          affineSkew(t, phi, timg, mask, Ai);
    
          kps = mMSD->detect(timg);
    
    
          for (unsigned int i = 0; i < kps.size(); i++) {
            cv::Point3f kpt(kps[i].pt.x, kps[i].pt.y, 1);
            cv::Mat kpt_t = Ai * cv::Mat(kpt);
    
            kps[i].pt.x = kpt_t.at<float>(0, 0);
            kps[i].pt.y = kpt_t.at<float>(1, 0);
            if (phi == 0. || pointIsAcceptable(kps[i], img.cols, img.rows)) {
              if (kps[i].pt.x > maxX) {
                maxX = kps[i].pt.x;
              }
              if (kps[i].pt.y > maxY) {
                maxY = kps[i].pt.y;
              }
              keyPoints.push_back(kps[i]);
>>>>>>> 118d4127
            }

        } else {

            cv::Mat img2;
            img.copyTo(img2);
            keyPoints = mMSD->detect(img2);

        }

#endif

    } catch (...) {
        TL_THROW_EXCEPTION_WITH_NESTED("Catched exception");
    }

    return keyPoints;
}

#if (CV_VERSION_MAJOR < 3 || (CV_VERSION_MAJOR == 3 && CV_VERSION_MINOR < 1)) || !defined HAVE_OPENCV_XFEATURES2D

void MsdDetector::compensate_affine_coor1(float *x0, float *y0, int w1, int h1, float t1, float t2, float Rtheta)
{
    float x_ori, y_ori;
    float x_tmp, y_tmp;

    float x1 = *x0;
    float y1 = *y0;


    Rtheta = Rtheta * M_PI / 180.f;

    if (Rtheta <= M_PI / 2.f) {
        x_ori = 0;
        y_ori = w1 * sin(Rtheta) / t1;
    } else {
        x_ori = -w1 * cos(Rtheta) / t2;
        y_ori = (w1 * sin(Rtheta) + h1 * sin(Rtheta - M_PI / 2.f)) / t1;
    }

    float sin_Rtheta = sin(Rtheta);
    float cos_Rtheta = cos(Rtheta);


    /* project the coordinates of im1 to original image before tilt-rotation transform */
    /* Get the coordinates with respect to the 'origin' of the original image before transform */
    x1 = x1 - x_ori;
    y1 = y1 - y_ori;
    /* Invert tilt */
    x1 = x1 * t2;
    y1 = y1 * t1;
    /* Invert rotation (Note that the y direction (vertical) is inverse to the usual concention. Hence Rtheta instead of -Rtheta to inverse the rotation.) */
    x_tmp = cos_Rtheta * x1 - sin_Rtheta * y1;
    y_tmp = sin_Rtheta * x1 + cos_Rtheta * y1;
    x1 = x_tmp;
    y1 = y_tmp;

    *x0 = x1;
    *y0 = y1;
}



bool MsdDetector::pointIsAcceptable(const cv::KeyPoint &vl_keypoint, int width, int height)
{
    bool retVal = false;
    double x0, y0, vx1, vy1, vx2, vy2, vx3, vy3, vx4, vy4, d1, d2, d3, d4, scale1, BorderTh;

    x0 = vl_keypoint.pt.x;
    y0 = vl_keypoint.pt.y;
    scale1 = vl_keypoint.size;

    if (x0 <= 0 || y0 <= 0 || x0 >= width || y0 >= height) {
        return false;
    }

    vx1 = 0;
    vy1 = 0;

    vx2 = 0;
    vy2 = height;

    vx3 = width;
    vy3 = 0;

    vx4 = width;
    vy4 = height;

    d1 = sqrt(pow((x0 - vx1), 2) + pow((y0 - vy1), 2));
    d2 = sqrt(pow((x0 - vx2), 2) + pow((y0 - vy2), 2));
    d3 = sqrt(pow((x0 - vx3), 2) + pow((y0 - vy3), 2));
    d4 = sqrt(pow((x0 - vx4), 2) + pow((y0 - vy4), 2));

    float BorderFact = width / 100.f * sqrt(2.f);
    //if (scale1 < 1){ scale1 = 1;}
    BorderTh = BorderFact * scale1;

    if (d1 < BorderTh || d2 < BorderTh || d3 < BorderTh || d4 < BorderTh) {
        retVal = false;
    } else {
        retVal = true;
    }

    return retVal;
}

void MsdDetector::affineSkew(double tilt, double phi, cv::Mat &img, cv::Mat &mask, cv::Mat &Ai)
{
    int h = img.rows;
    int w = img.cols;

    mask = cv::Mat(h, w, CV_8UC1, cv::Scalar(255));

    cv::Mat A = cv::Mat::eye(2, 3, CV_32F);

    if (phi != 0.0) {
        phi *= CV_PI / 180.;
        double s = sin(phi);
        double c = cos(phi);

        A = (cv::Mat_<float>(2, 2) << c, -s, s, c);

        cv::Mat corners = (cv::Mat_<float>(4, 2) << 0, 0, w, 0, w, h, 0, h);
        cv::Mat tcorners = corners * A.t();
        cv::Mat tcorners_x, tcorners_y;
        tcorners.col(0).copyTo(tcorners_x);
        tcorners.col(1).copyTo(tcorners_y);
        std::vector<cv::Mat> channels;
        channels.push_back(tcorners_x);
        channels.push_back(tcorners_y);
        merge(channels, tcorners);

        cv::Rect rect = boundingRect(tcorners);
        A = (cv::Mat_<float>(2, 3) << c, -s, -rect.x, s, c, -rect.y);

        cv::warpAffine(img, img, A, cv::Size(rect.width, rect.height), cv::INTER_LINEAR, cv::BORDER_REPLICATE);
    }
    if (tilt != 1.0) {
        double s = 0.8 * sqrt(tilt * tilt - 1);
        GaussianBlur(img, img, cv::Size(0, 0), s, 0.01);
        resize(img, img, cv::Size(0, 0), 1.0 / tilt, 1.0, cv::INTER_NEAREST);
        A.row(0) = A.row(0) / tilt;
    }
    if (tilt != 1.0 || phi != 0.0) {
        h = img.rows;
        w = img.cols;
        cv::warpAffine(mask, mask, A, cv::Size(w, h), cv::INTER_NEAREST);
    }
    invertAffineTransform(A, Ai);
}

#endif

void MsdDetector::setThresholdSaliency(double thresholdSaliency)
{
    MsdProperties::setThresholdSaliency(thresholdSaliency);
#if defined HAVE_OPENCV_XFEATURES2D && (CV_VERSION_MAJOR > 3 || (CV_VERSION_MAJOR == 3 && CV_VERSION_MINOR >= 1))
    update();
#else
    mMSD->setThSaliency(static_cast<float>(thresholdSaliency));
#endif
}

void MsdDetector::setPatchRadius(int pathRadius)
{
    MsdProperties::setPatchRadius(pathRadius);
#if defined HAVE_OPENCV_XFEATURES2D && (CV_VERSION_MAJOR > 3 || (CV_VERSION_MAJOR == 3 && CV_VERSION_MINOR >= 1))
    update();
#else
    mMSD->setPatchRadius(pathRadius);
#endif
}

void MsdDetector::setKNN(int knn)
{
    MsdProperties::setKNN(knn);
#if defined HAVE_OPENCV_XFEATURES2D && (CV_VERSION_MAJOR > 3 || (CV_VERSION_MAJOR == 3 && CV_VERSION_MINOR >= 1))
    update();
#else
    mMSD->setKNN(knn);
#endif
}

void MsdDetector::setSearchAreaRadius(int areaRadius)
{
    MsdProperties::setSearchAreaRadius(areaRadius);
#if defined HAVE_OPENCV_XFEATURES2D && (CV_VERSION_MAJOR > 3 || (CV_VERSION_MAJOR == 3 && CV_VERSION_MINOR >= 1))
    update();
#else
    mMSD->setSearchAreaRadius(areaRadius);
#endif
}

void MsdDetector::setScaleFactor(double scaleFactor)
{
    MsdProperties::setScaleFactor(scaleFactor);
#if defined HAVE_OPENCV_XFEATURES2D && (CV_VERSION_MAJOR > 3 || (CV_VERSION_MAJOR == 3 && CV_VERSION_MINOR >= 1))
    update();
#else
    mMSD->setScaleFactor(static_cast<float>(scaleFactor));
#endif
}

void MsdDetector::setNMSRadius(int NMSRadius)
{
    MsdProperties::setNMSRadius(NMSRadius);
#if defined HAVE_OPENCV_XFEATURES2D && (CV_VERSION_MAJOR > 3 || (CV_VERSION_MAJOR == 3 && CV_VERSION_MINOR >= 1))
    update();
#else
    mMSD->setNMSRadius(NMSRadius);
#endif
}

void MsdDetector::setNScales(int nScales)
{
    MsdProperties::setNScales(nScales);
#if defined HAVE_OPENCV_XFEATURES2D && (CV_VERSION_MAJOR > 3 || (CV_VERSION_MAJOR == 3 && CV_VERSION_MINOR >= 1))
    update();
#else
    mMSD->setNScales(nScales);
#endif
}

void MsdDetector::setNMSScaleRadius(int NMSScaleR)
{
    MsdProperties::setNMSScaleRadius(NMSScaleR);
#if defined HAVE_OPENCV_XFEATURES2D && (CV_VERSION_MAJOR > 3 || (CV_VERSION_MAJOR == 3 && CV_VERSION_MINOR >= 1))
    update();
#else
    mMSD->setScaleFactor(NMSScaleR);
#endif
}

void MsdDetector::setComputeOrientation(bool computeOrientations)
{
    MsdProperties::setComputeOrientation(computeOrientations);
#if defined HAVE_OPENCV_XFEATURES2D && (CV_VERSION_MAJOR > 3 || (CV_VERSION_MAJOR == 3 && CV_VERSION_MINOR >= 1))
    update();
#else
    mMSD->setComputeOrientation(computeOrientations);
#endif
}

void MsdDetector::setAffineMSD(bool affineMSD)
{
    MsdProperties::setAffineMSD(affineMSD);
}

void MsdDetector::setAffineTilts(int tilts)
{
    MsdProperties::setAffineTilts(tilts);
}

void MsdDetector::reset()
{
    MsdProperties::reset();
    update();
}


} // namespace tl<|MERGE_RESOLUTION|>--- conflicted
+++ resolved
@@ -316,8 +316,8 @@
         mMSD->detect(img, keyPoints, mask);
 
 #else
-<<<<<<< HEAD
-
+    tl::unusedParameter(mask);
+    
         if (MsdProperties::affineMSD()) {
 
             float maxX = 0;
@@ -359,42 +359,6 @@
                     mask.release();
                     Ai.release();
                 }
-=======
-    tl::unusedParameter(mask);
-    
-    if (MsdProperties::affineMSD()) {
-    
-      float maxX = 0;
-      float maxY = 0;
-    
-      int affineTilts = MsdProperties::affineTilts();
-      for (int tl = 1; tl <= affineTilts; tl++) {
-        double t = pow(2, 0.5 * tl);
-        for (double phi = 0.; phi < 180.; phi += 72.0 / t) {
-          std::vector<cv::KeyPoint> kps;
-          cv::Mat timg, mask, Ai;
-    
-          img.copyTo(timg);
-          affineSkew(t, phi, timg, mask, Ai);
-    
-          kps = mMSD->detect(timg);
-    
-    
-          for (unsigned int i = 0; i < kps.size(); i++) {
-            cv::Point3f kpt(kps[i].pt.x, kps[i].pt.y, 1);
-            cv::Mat kpt_t = Ai * cv::Mat(kpt);
-    
-            kps[i].pt.x = kpt_t.at<float>(0, 0);
-            kps[i].pt.y = kpt_t.at<float>(1, 0);
-            if (phi == 0. || pointIsAcceptable(kps[i], img.cols, img.rows)) {
-              if (kps[i].pt.x > maxX) {
-                maxX = kps[i].pt.x;
-              }
-              if (kps[i].pt.y > maxY) {
-                maxY = kps[i].pt.y;
-              }
-              keyPoints.push_back(kps[i]);
->>>>>>> 118d4127
             }
 
         } else {
