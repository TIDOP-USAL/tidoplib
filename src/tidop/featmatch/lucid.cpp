/**************************************************************************
 *                                                                        *
 * Copyright (C) 2021 by Tidop Research Group                             *
 * Copyright (C) 2021 by Esteban Ruiz de Oña Crespo                       *
 *                                                                        *
 * This file is part of TidopLib                                          *
 *                                                                        *
 * TidopLib is free software: you can redistribute it and/or modify       *
 * it under the terms of the GNU Lesser General Public License as         *
 * published by the Free Software Foundation, either version 3 of the     *
 * License, or (at your option) any later version.                        *
 *                                                                        *
 * TidopLib is distributed in the hope that it will be useful,            *
 * but WITHOUT ANY WARRANTY; without even the implied warranty of         *
 * MERCHANTABILITY or FITNESS FOR A PARTICULAR PURPOSE.  See the          *
 * GNU Lesser General Public License for more details.                    *
 *                                                                        *
 * You should have received a copy of the GNU Lesser General Public       *
 * License along with TidopLib. If not, see <http://www.gnu.org/licenses>.*
 *                                                                        *
 * @license LGPL-3.0 <https://www.gnu.org/licenses/lgpl-3.0.html>         *
 *                                                                        *
 **************************************************************************/

#include "lucid.h"

#include "tidop/core/exception.h"

namespace tl
{


LucidProperties::LucidProperties()
{
}

int LucidProperties::lucidKernel() const
{
    return mLucidKernel;
}

int LucidProperties::blurKernel() const
{
    return mBlurKernel;
}

void LucidProperties::setLucidKernel(int lucidKernel)
{
    mLucidKernel = lucidKernel;
}

void LucidProperties::setBlurKernel(int blurKernel)
{
    mBlurKernel = blurKernel;
}

void LucidProperties::reset()
{
    mLucidKernel = 1;
    mBlurKernel = 2;
}

std::string LucidProperties::name() const
{
    return std::string("LUCID");
}


/*----------------------------------------------------------------*/


LucidDescriptor::LucidDescriptor()
{
    update();
}

LucidDescriptor::LucidDescriptor(int lucidKernel, int blurKernel)
    : LucidProperties()
{
    LucidProperties::setLucidKernel(lucidKernel);
    LucidProperties::setBlurKernel(blurKernel);
    update();
}

void LucidDescriptor::update()
{
#ifdef HAVE_OPENCV_XFEATURES2D
    mLUCID = cv::xfeatures2d::LUCID::create(LucidProperties::lucidKernel(),
                                            LucidProperties::blurKernel());
#endif
}

cv::Mat LucidDescriptor::extract(const cv::Mat &img,
                                 std::vector<cv::KeyPoint> &keyPoints)
{
    cv::Mat descriptors;

    try {

#ifdef HAVE_OPENCV_XFEATURES2D 
        mLUCID->compute(img, keyPoints, descriptors);
#else
<<<<<<< HEAD
        TL_COMPILER_WARNING("OpenCV not built with extra modules. Lucid Descriptor not supported")
        throw TL_ERROR("OpenCV not built with extra modules. Lucid Descriptor not supported");
=======
    tl::unusedParameter(img);
    tl::unusedParameter(keyPoints);
    TL_COMPILER_WARNING("OpenCV not built with extra modules. Lucid Descriptor not supported")
    throw TL_ERROR("OpenCV not built with extra modules. Lucid Descriptor not supported");
>>>>>>> 118d4127
#endif // HAVE_OPENCV_XFEATURES2D

    } catch (...) {
        TL_THROW_EXCEPTION_WITH_NESTED("Catched exception");
    }

    return descriptors;
}

void LucidDescriptor::setLucidKernel(int lucidKernel)
{
    LucidProperties::setLucidKernel(lucidKernel);
    update();
}

void LucidDescriptor::setBlurKernel(int blurKernel)
{
    LucidProperties::setBlurKernel(blurKernel);
    update();
}

void LucidDescriptor::reset()
{
    LucidProperties::reset();
    update();
}


} // namespace tl<|MERGE_RESOLUTION|>--- conflicted
+++ resolved
@@ -100,15 +100,10 @@
 #ifdef HAVE_OPENCV_XFEATURES2D 
         mLUCID->compute(img, keyPoints, descriptors);
 #else
-<<<<<<< HEAD
+        tl::unusedParameter(img);
+        tl::unusedParameter(keyPoints);
         TL_COMPILER_WARNING("OpenCV not built with extra modules. Lucid Descriptor not supported")
         throw TL_ERROR("OpenCV not built with extra modules. Lucid Descriptor not supported");
-=======
-    tl::unusedParameter(img);
-    tl::unusedParameter(keyPoints);
-    TL_COMPILER_WARNING("OpenCV not built with extra modules. Lucid Descriptor not supported")
-    throw TL_ERROR("OpenCV not built with extra modules. Lucid Descriptor not supported");
->>>>>>> 118d4127
 #endif // HAVE_OPENCV_XFEATURES2D
 
     } catch (...) {
