/**************************************************************************
 *                                                                        *
 * Copyright (C) 2021 by Tidop Research Group                             *
 * Copyright (C) 2021 by Esteban Ruiz de Oña Crespo                       *
 *                                                                        *
 * This file is part of TidopLib                                          *
 *                                                                        *
 * TidopLib is free software: you can redistribute it and/or modify       *
 * it under the terms of the GNU Lesser General Public License as         *
 * published by the Free Software Foundation, either version 3 of the     *
 * License, or (at your option) any later version.                        *
 *                                                                        *
 * TidopLib is distributed in the hope that it will be useful,            *
 * but WITHOUT ANY WARRANTY; without even the implied warranty of         *
 * MERCHANTABILITY or FITNESS FOR A PARTICULAR PURPOSE.  See the          *
 * GNU Lesser General Public License for more details.                    *
 *                                                                        *
 * You should have received a copy of the GNU Lesser General Public       *
 * License along with TidopLib. If not, see <http://www.gnu.org/licenses>.*
 *                                                                        *
 * @license LGPL-3.0 <https://www.gnu.org/licenses/lgpl-3.0.html>         *
 *                                                                        *
 **************************************************************************/

#include "tidop/geospatial/crstransf.h"

#ifdef TL_HAVE_GDAL
TL_DISABLE_WARNINGS
#include "ogr_spatialref.h"
#include "ogr_p.h"
#include "ogr_api.h"
TL_DEFAULT_WARNINGS
#endif

namespace tl
{

<<<<<<< HEAD
#if defined TL_HAVE_GDAL && defined TL_HAVE_PROJ
=======
namespace geospatial
{

#if defined TL_HAVE_GDAL && (defined TL_HAVE_PROJ4 || defined TL_HAVE_PROJ)
>>>>>>> c2b4d3ea

/// \cond
namespace internal
{

class CoordinateTransformation
{
public:

    CoordinateTransformation(OGRSpatialReference *epsgIn,
                             OGRSpatialReference *epsgOut)
        : mTransform(OGRCreateCoordinateTransformation(epsgIn, epsgOut))
    {
    }

    ~CoordinateTransformation()
    {
        if (mTransform) {
            OGRCoordinateTransformation::DestroyCT(mTransform);
            mTransform = 0;
        }
    }

    Point3<double> transform(const Point3<double> &ptIn)
    {
        Point3<double> ptOut = ptIn;
        mTransform->Transform(1, &ptOut.x, &ptOut.y, &ptOut.z);
        return ptOut;
    }

private:

    OGRCoordinateTransformation *mTransform;
};

} // namespace internal
/// \endcond


CrsTransform::CrsTransform(const std::shared_ptr<Crs> &epsgIn,
                           const std::shared_ptr<Crs> &epsgOut)
  : Transform3D<Point3<double>>(Transform::Type::crs),
    mEpsgIn(epsgIn),
    mEpsgOut(epsgOut),
    mCoordinateTransformation(nullptr),
    mCoordinateTransformationInv(nullptr)
{
  init();
}

CrsTransform::~CrsTransform()
{
    if (mCoordinateTransformation) {
        //OGRCoordinateTransformation::DestroyCT(mCoordinateTransformation);
        delete mCoordinateTransformation;
        mCoordinateTransformation = nullptr;
    }

    if (mCoordinateTransformationInv) {
        //OGRCoordinateTransformation::DestroyCT(mCoordinateTransformationInv);
        delete mCoordinateTransformation;
        mCoordinateTransformationInv = nullptr;
    }

    OSRCleanup();
}

auto CrsTransform::compute(const std::vector<Point3<double>> &pts1,
                           const std::vector<Point3<double>> &pts2,
                           std::vector<double> *error,
                           double *rmse) -> Transform::Status
{
    unusedParameter(pts1);
    unusedParameter(pts2);
    unusedParameter(error);
    unusedParameter(rmse);
    Message::error("'compute' is not supported for CrsTransform");
    //TL_COMPILER_WARNING("'compute' is not supported for CrsTransform");
    return Transform::Status::failure;
}

auto CrsTransform::transform(const std::vector<Point3<double>> &ptsIn,
                             std::vector<Point3<double>> &ptsOut,
                             Transform::Order trfOrder) const -> Transform::Status
{
  this->formatVectorOut(ptsIn, ptsOut);
  for (int i = 0; i < ptsIn.size(); i++) {
    TL_TODO("Debería ser mas rapido hacer ...")
      // size_t n = ptsIn.size();
      // double *x = new double[n], *p_x = x;
      // double *y = new double[n], *p_y = y;
      // double *z = new double[n], *p_z = z;
      // for (int i = 0; i < n; i++) {
      //  *p_x++ = ptsIn[i].x;
      //  *p_y++ = ptsIn[i].y;
      //  *p_z++ = ptsIn[i].z;
      //}
      // if (trfOrder == Transform::Order::direct){
      //   pCoordinateTransformation->Transform(n, &ptOut->x, &ptOut->y, &ptOut->z);
      // } else {
      //   pCoordinateTransformationInv->Transform(n, &ptOut->x, &ptOut->y, &ptOut->z);
      //}
      transform(ptsIn[i], ptsOut[i], trfOrder);
  }

  return Transform::Status::success;
}

auto CrsTransform::transform(const Point3<double> &ptIn,
                             Point3<double> &ptOut,
                             Transform::Order trfOrder) const -> Transform::Status
{

  try {

    if (trfOrder == Transform::Order::direct) {
      if (mCoordinateTransformation)
        ptOut = mCoordinateTransformation->transform(ptIn);
      else
        Message::error("GDAL ERROR ({}): {}", CPLGetLastErrorNo(), CPLGetLastErrorMsg());
    } else {
      if (mCoordinateTransformationInv)
        ptOut = mCoordinateTransformationInv->transform(ptIn);
      else
        Message::error("GDAL ERROR ({}): {}", CPLGetLastErrorNo(), CPLGetLastErrorMsg());
    }

  } catch (...) {
    throw;
  }

  return Transform::Status::success;
}


auto CrsTransform::transform(const Point3<double> &ptIn, 
                             Transform::Order trfOrder) const -> Point3<double>
{
    Point3<double> r_pt;
    try {

        if (trfOrder == Transform::Order::direct)
            r_pt = mCoordinateTransformation->transform(ptIn);
        else
            r_pt = mCoordinateTransformationInv->transform(ptIn);

    } catch (std::exception &e) {
        throw std::runtime_error(e.what());
    }

    return r_pt;
}

auto CrsTransform::isNull() const -> bool
{
    return (!mEpsgIn->isValid() || !mEpsgOut->isValid());
}

void CrsTransform::init()
{
    OGRSpatialReference *spatialReferenceIn = mEpsgIn->getOGRSpatialReference();
    OGRSpatialReference *spatialReferenceOut = mEpsgOut->getOGRSpatialReference();
    //mCoordinateTransformation = OGRCreateCoordinateTransformation(spatialReferenceIn,
    //                                                              spatialReferenceOut);
    //mCoordinateTransformationInv = OGRCreateCoordinateTransformation(spatialReferenceOut,
    //                                                                 spatialReferenceIn);
    mCoordinateTransformation = new internal::CoordinateTransformation(spatialReferenceIn,
                                                                       spatialReferenceOut);
    mCoordinateTransformationInv = new internal::CoordinateTransformation(spatialReferenceOut,
                                                                          spatialReferenceIn);
    OSRCleanup();
}

#endif // TL_HAVE_GDAL


auto EcefToEnu::direct(const Point3<double> &ecef,
                       double longitude,
                       double latitude) -> Point3<double>
{
    RotationMatrix<double> rotation = rotationMatrixToEnu(longitude, latitude);
    Point3<double> dif = ecef - center;

    Vector<double, 3> enu = rotation * dif.vector();

    return Point3<double>(enu[0], enu[1], enu[2]);
}

auto EcefToEnu::inverse(const Point3<double> &enu,
                        double longitude,
                        double latitude) -> Point3<double>
{
    RotationMatrix<double> rotation = rotationMatrixToEnu(longitude, latitude);
    Vector<double, 3> d = rotation.transpose() * enu.vector();

    Point3<double> ecef;
    ecef.x = center.x + d[0];
    ecef.y = center.y + d[1];
    ecef.z = center.z + d[2];

    return ecef;
}

auto EcefToEnu::rotationMatrixToEnu(double longitude,
                                    double latitude) -> RotationMatrix<double>
{
    RotationMatrix<double> rotation_enu;

    double longitude_rad = longitude * consts::deg_to_rad<double>;
    double latitude_rad = latitude * consts::deg_to_rad<double>;

    double sin_longitude = sin(longitude_rad);
    double cos_longitude = cos(longitude_rad);
    double sin_latitude = sin(latitude_rad);
    double cos_latitude = cos(latitude_rad);

    rotation_enu[0][0] = -sin_longitude;
    rotation_enu[0][1] = cos_longitude;
    rotation_enu[0][2] = 0;
    rotation_enu[1][0] = -sin_latitude * cos_longitude;
    rotation_enu[1][1] = -sin_latitude * sin_longitude;
    rotation_enu[1][2] = cos_latitude;
    rotation_enu[2][0] = cos_latitude * cos_longitude;
    rotation_enu[2][1] = cos_latitude * sin_longitude;
    rotation_enu[2][2] = sin_latitude;

    return rotation_enu;
}


} // End namespace tl<|MERGE_RESOLUTION|>--- conflicted
+++ resolved
@@ -35,14 +35,7 @@
 namespace tl
 {
 
-<<<<<<< HEAD
-#if defined TL_HAVE_GDAL && defined TL_HAVE_PROJ
-=======
-namespace geospatial
-{
-
 #if defined TL_HAVE_GDAL && (defined TL_HAVE_PROJ4 || defined TL_HAVE_PROJ)
->>>>>>> c2b4d3ea
 
 /// \cond
 namespace internal
