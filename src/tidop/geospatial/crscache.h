/**************************************************************************
 *                                                                        *
 * Copyright (C) 2021 by Tidop Research Group                             *
 * Copyright (C) 2021 by Esteban Ruiz de Oña Crespo                       *
 *                                                                        *
 * This file is part of TidopLib                                          *
 *                                                                        *
 * TidopLib is free software: you can redistribute it and/or modify       *
 * it under the terms of the GNU Lesser General Public License as         *
 * published by the Free Software Foundation, either version 3 of the     *
 * License, or (at your option) any later version.                        *
 *                                                                        *
 * TidopLib is distributed in the hope that it will be useful,            *
 * but WITHOUT ANY WARRANTY; without even the implied warranty of         *
 * MERCHANTABILITY or FITNESS FOR A PARTICULAR PURPOSE.  See the          *
 * GNU Lesser General Public License for more details.                    *
 *                                                                        *
 * You should have received a copy of the GNU Lesser General Public       *
 * License along with TidopLib. If not, see <http://www.gnu.org/licenses>.*
 *                                                                        *
 * @license LGPL-3.0 <https://www.gnu.org/licenses/lgpl-3.0.html>         *
 *                                                                        *
 **************************************************************************/

#pragma once


#include <vector>
#include <memory>
#include <mutex>

#include "tidop/geospatial/crs.h"


namespace tl
{


<<<<<<< HEAD
#if defined TL_HAVE_GDAL && defined TL_HAVE_PROJ
=======
namespace geospatial
{

#if defined TL_HAVE_GDAL && (defined TL_HAVE_PROJ4 || defined TL_HAVE_PROJ)
>>>>>>> c2b4d3ea

/*!
 * \addtogroup geospatial
 *
 * \{
 */

/*!
 * \brief Clase cache de sistemas de referencia
 */
class CrsCache
{

private:
  
    std::vector<std::shared_ptr<Crs>> mCrs;
    size_t mCacheIdx;

public:

    /*!
     * \brief Allocator
     */
    typedef std::vector<std::shared_ptr<Crs>>::allocator_type allocator_type;
    
    /*!
     * \brief value_type
     */
    typedef std::vector<std::shared_ptr<Crs>>::value_type value_type;
    
    /*!
     * \brief Tipo entero sin signo (por lo general size_t) 
     */
    typedef std::vector<std::shared_ptr<Crs>>::size_type size_type;
    
    /*!
     * \brief Tipo entero con signo (por lo general ptrdiff_t)
     */
    typedef std::vector<std::shared_ptr<Crs>>::difference_type difference_type;
    
    /*!
     * \brief std::allocator_traits<Allocator>::pointer
     */
    typedef std::vector<std::shared_ptr<Crs>>::pointer pointer;
    
    /*!
     * \brief std::allocator_traits<Allocator>::const_pointer 
     */
    typedef std::vector<std::shared_ptr<Crs>>::const_pointer const_pointer;
    
    /*!
     * \brief value_type&
     */
    typedef std::vector<std::shared_ptr<Crs>>::reference reference;
    
    /*!
     * \brief const value_type&
     */
    typedef std::vector<std::shared_ptr<Crs>>::const_reference const_reference;
    
    /*!
     * \brief Iterador de acceso aleatorio
     */
    typedef std::vector<std::shared_ptr<Crs>>::iterator iterator;
    
    /*!
     * \brief Iterador constante de acceso aleatorio
     */
    typedef std::vector<std::shared_ptr<Crs>>::const_iterator const_iterator;
    

private:

    /*!
     * \brief Constructor privado
     */
    CrsCache();

public:

    virtual ~CrsCache() = default;
    
    TL_DISABLE_COPY(CrsCache)
    TL_DISABLE_MOVE(CrsCache)

    /*!
     * \brief Singleton
     * \return
     */
    static CrsCache &instance();
    
    /*!
     * \brief Añade un sistema de referencia al listado
     */
    void add(const std::string &epsg);
    
    /*!
     * \brief Añade un sistema de referencia al listado
     */
    void add(const std::shared_ptr<Crs> &crs);
    
    /*!
     * \brief Añade un sistema de referencia al listado mediante movimiento
     */
    void add(std::shared_ptr<Crs> &&crs);
    
    /*!
     * \brief Devuelve el tamaño reservado para la cache
     * \return Numero de elementos almacenados
     */
    size_t capacity() const;
    
    /*!
     * \brief Limpia el cache de sistemas de referencia
     */
    void clear();
    
    /*!
     * \brief Devuelve el numero de elementos del buffer
     * \return Numero de elementos almacenados
     */
    size_t size() const;
    
    /*!
     * \brief Comprueba si la cache esta llena
     * \return Verdadero si la cache esta llena
     */
    bool isCacheFull() const;
    
    //std::shared_ptr<Crs> crs();
    
    /*!
     * \brief Devuelve un iterador al inicio del contenedor
     * \return Iterador al primer elemento
     */
    virtual iterator begin();
    
    /*!
     * \brief Devuelve un iterador constante al inicio del contenedor
     * \return Iterador al primer elemento
     */
    virtual const_iterator begin() const;
    
    /*!
     * \brief Devuelve un iterador al siguiente elemento después del final del contenedor
     * Este elemento actúa como un marcador de posición, intentar acceder a él resulta en un comportamiento no definido
     * \return Iterador al siguiente elemento después del final del contenedor
     */
    virtual iterator end();
    
    /*!
     * \brief Devuelve un iterador constante al siguiente elemento después del final del contenedor
     * Este elemento actúa como un marcador de posición, intentar acceder a él resulta en un comportamiento no definido 
     * \return Iterador al siguiente elemento después del final del contenedor
     */
    virtual const_iterator end() const;
    
    /*!
     * \brief Devuelve una referencia constante al elemento de la posición indicada
     * return Referencia constante al elemento
     */
    const_reference at(size_type position) const;
    
    /*!
     * \brief Devuelve una referencia al elemento de la posición indicada
     * return Referencia al elemento
     */
    reference at(size_type position);
    
    /*!
     * \brief Comprueba si el cache de sistemas de referencia esta vacio
     * \return true si el cache de sistemas de referencia está vacío y false en caso contrario
     */
    bool empty() const;
    
    /*!
     * \brief Establece el tamaño de la cache de sistemas de referencia
     * \param[in] size
     */
    void reserve(size_type size);
    
    /*!
     * \brief Modifica el tamaño del cache de sistemas de referencia
     * Si el tamaño actual es menor que count, se añaden elementos adicionales. Si el tamaño actual 
     * es mayor que count el cache de sistemas de referencia se trunca al número de elementos indicados.
     * \param[in] count Nuevo tamaño de la cache de sistemas de referencia
     */
    void resize(size_type count);
    

};

/*! \} */ // end of geospatial


#endif // TL_HAVE_GDAL


} // End namespace tl

<|MERGE_RESOLUTION|>--- conflicted
+++ resolved
@@ -36,14 +36,8 @@
 {
 
 
-<<<<<<< HEAD
-#if defined TL_HAVE_GDAL && defined TL_HAVE_PROJ
-=======
-namespace geospatial
-{
 
 #if defined TL_HAVE_GDAL && (defined TL_HAVE_PROJ4 || defined TL_HAVE_PROJ)
->>>>>>> c2b4d3ea
 
 /*!
  * \addtogroup geospatial
