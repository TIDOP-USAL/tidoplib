/**************************************************************************
 *                                                                        *
 * Copyright (C) 2021 by Tidop Research Group                             *
 * Copyright (C) 2021 by Esteban Ruiz de Oña Crespo                       *
 *                                                                        *
 * This file is part of TidopLib                                          *
 *                                                                        *
 * TidopLib is free software: you can redistribute it and/or modify       *
 * it under the terms of the GNU Lesser General Public License as         *
 * published by the Free Software Foundation, either version 3 of the     *
 * License, or (at your option) any later version.                        *
 *                                                                        *
 * TidopLib is distributed in the hope that it will be useful,            *
 * but WITHOUT ANY WARRANTY; without even the implied warranty of         *
 * MERCHANTABILITY or FITNESS FOR A PARTICULAR PURPOSE.  See the          *
 * GNU Lesser General Public License for more details.                    *
 *                                                                        *
 * You should have received a copy of the GNU Lesser General Public       *
 * License along with TidopLib. If not, see <http://www.gnu.org/licenses>.*
 *                                                                        *
 * @license LGPL-3.0 <https://www.gnu.org/licenses/lgpl-3.0.html>         *
 *                                                                        *
 **************************************************************************/

#include "tidop/geospatial/crscache.h"

namespace tl
{

<<<<<<< HEAD
=======
namespace geospatial
{


#if defined TL_HAVE_GDAL && (defined TL_HAVE_PROJ4 || defined TL_HAVE_PROJ)
>>>>>>> c2b4d3ea

#if defined TL_HAVE_GDAL && defined TL_HAVE_PROJ


CrsCache::CrsCache()
  : mCacheIdx(0)
{
    mCrs.reserve(100); // Tamaño reservado por defecto
}

CrsCache &CrsCache::instance()
{
  static CrsCache crs_cache;
  return crs_cache;
}

void CrsCache::add(const std::string &epsg)
{
    add(std::make_shared<Crs>(epsg));
}

void CrsCache::add(const std::shared_ptr<Crs> &crs)
{
    if (isCacheFull()) {
        if (mCacheIdx >= mCrs.capacity()) mCacheIdx = 0;
        mCrs[mCacheIdx++] = crs;
    } else {
        mCrs.push_back(crs);
        mCacheIdx++;
    }
}


void CrsCache::add(std::shared_ptr<Crs> &&crs)
{
    if (isCacheFull()) {
        if (mCacheIdx >= mCrs.capacity()) mCacheIdx = 0;
        mCrs[mCacheIdx++] = crs;
    } else {
        mCrs.push_back(crs);
        mCacheIdx++;
    }
}

size_t CrsCache::capacity() const
{
    return mCrs.capacity();
}

void CrsCache::clear()
{
    mCrs.clear();
    mCacheIdx = 0;
}

size_t CrsCache::size() const
{
    return mCrs.size();
}

bool CrsCache::isCacheFull() const
{
    return (mCrs.size() == mCrs.capacity());
}

CrsCache::iterator CrsCache::begin()
{
    return mCrs.begin();
}

CrsCache::const_iterator CrsCache::begin() const
{
    return mCrs.begin();
}

CrsCache::iterator CrsCache::end()
{
    return mCrs.end();
}

CrsCache::const_iterator CrsCache::end() const
{
    return mCrs.end();
}

CrsCache::const_reference CrsCache::at(size_type position) const
{
    return mCrs.at(position);
}

CrsCache::reference CrsCache::at(size_type position)
{
    return mCrs.at(position);
}

bool CrsCache::empty() const
{
    return mCrs.empty();
}

void CrsCache::reserve(size_type size)
{
    mCrs.reserve(size);
}

void CrsCache::resize(size_type count)
{
    mCrs.resize(count);
    if (mCacheIdx > count) mCacheIdx = count;
}


//std::shared_ptr<Crs> CrsCache::getCrs(const char *epsg) const
//{
//  mCrs
//  return nullptr;
//}

//std::shared_ptr<Crs> CrsCache::findCrs(const char *epsg) const
//{
//  return nullptr;
//}

//int CrsCache::add(const char *epsg)
//{
//  return 0;
//}


#endif // TL_HAVE_GDAL


} // End namespace tl<|MERGE_RESOLUTION|>--- conflicted
+++ resolved
@@ -27,17 +27,8 @@
 namespace tl
 {
 
-<<<<<<< HEAD
-=======
-namespace geospatial
-{
-
 
 #if defined TL_HAVE_GDAL && (defined TL_HAVE_PROJ4 || defined TL_HAVE_PROJ)
->>>>>>> c2b4d3ea
-
-#if defined TL_HAVE_GDAL && defined TL_HAVE_PROJ
-
 
 CrsCache::CrsCache()
   : mCacheIdx(0)
