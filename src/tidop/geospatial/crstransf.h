--- conflicted
+++ resolved
@@ -49,11 +49,11 @@
 class CoordinateTransformation;
 }
 
-<<<<<<< HEAD
 /// \endcond
 
-
-#if defined TL_HAVE_GDAL && defined TL_HAVE_PROJ
+#if defined TL_HAVE_GDAL && (defined TL_HAVE_PROJ4 || defined TL_HAVE_PROJ)
+
+
 
 /*!
  * \addtogroup geospatial
@@ -61,9 +61,6 @@
  * \{
  */
 
-=======
-#if defined TL_HAVE_GDAL && (defined TL_HAVE_PROJ4 || defined TL_HAVE_PROJ)
->>>>>>> c2b4d3ea
 
 ///TODO: controlar cuando es altura elipsoidal y ortométrica
 
