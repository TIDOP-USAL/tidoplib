#include "footprint.h"

#include "tidop/img/imgreader.h"
#include "tidop/vect/vectwriter.h"
#include "tidop/geospatial/util.h"
#include "tidop/graphic/layer.h"
#include "tidop/graphic/entities/polygon.h"
#include "tidop/graphic/datamodel.h"

namespace tl
{

namespace geospatial
{


Footprint::Footprint(const std::string &dtm)
  : mDtm(dtm),
    mDtmReader(ImageReaderFactory::createReader(dtm))
{
  init();
}

Footprint::~Footprint()
{
  if (mDtmReader->isOpen()){
    mDtmReader->close();
  }
}

void Footprint::run(const std::vector<Photo> &photos, 
                    const std::string &footprint)
{

  if (!mDtmReader->isOpen()) {
    mDtmReader->open();
  }

  mVectorWriter = VectorWriterFactory::createWriter(footprint);
  mVectorWriter->open();
  if (!mVectorWriter->isOpen())throw std::runtime_error("Vector open error");

  std::shared_ptr<TableField> field(new TableField("image", 
                                                  TableField::Type::STRING, 
                                                  254));
  std::vector<std::shared_ptr<TableField>> fields;
  fields.push_back(field);

  mVectorWriter->create();
  TL_TODO("Pasar CRS como parametro a la clase")
  mVectorWriter->setCRS("EPSG:25830"); 

  graph::GLayer layer;
  layer.setName("footprint");
  layer.addDataField(field);

  for (size_t i = 0; i < photos.size(); i++) {
    
    try {

      mCamera = photos[i].camera();
      std::shared_ptr<Calibration> calibration = mCamera.calibration();

      mImageReader = ImageReaderFactory::createReader(photos[i].path());
      mImageReader->open();
      if (!mImageReader->isOpen()) throw std::runtime_error("Image open error");

      int rows = mImageReader->rows();
      int cols = mImageReader->cols();

      float focal = this->focal();
      cv::Mat distCoeffs = this->distCoeffs();

      /*cv::Mat distCoeffs = cv::Mat::zeros(1, 5, CV_32F);
      float focal_x = 1.f;
      float focal_y = 1.f;
      float ppx = cols / 2.f;
<<<<<<< HEAD
      float ppy = rows / 2.f;

      for (auto param = calibration->parametersBegin(); param != calibration->parametersEnd(); param++) {
        Calibration::Parameters parameter = param->first;
        double value = param->second;
        switch (parameter) {
          case Calibration::Parameters::focal:
            focal_x = value;
            focal_y = value;
            break;
          case Calibration::Parameters::focalx:
            focal_x = value;
            break;
          case Calibration::Parameters::focaly:
            focal_y = value;
            break;
          case Calibration::Parameters::cx:
            ppx = value;
            break;
          case Calibration::Parameters::cy:
            ppy = value;
            break;
          case Calibration::Parameters::k1:
            distCoeffs.at<float>(0) = value;
            break;
          case Calibration::Parameters::k2:
            distCoeffs.at<float>(1) = value;
            break;
          case Calibration::Parameters::k3:
            distCoeffs.at<float>(4) = value;
            break;
            //case Calibration::Parameters::k4:
            //  distCoeffs.at<float>(5) = value;
            //  break;
            //case Calibration::Parameters::k5:
            //  distCoeffs.at<float>(6) = value;
            //  break;
            //case Calibration::Parameters::k6:
            //  distCoeffs.at<float>(7) = value;
            //  break;
          case Calibration::Parameters::p1:
            distCoeffs.at<float>(2) = value;
            break;
          case Calibration::Parameters::p2:
            distCoeffs.at<float>(3) = value;
            break;
          default:
            break;
        }
      }



      Affine<PointI> affine_fotocoordinates_image(-ppx, ppy, 1, -1, 0);
      std::vector<PointI> limits(4);
      limits[0] = affine_fotocoordinates_image.transform(PointI(0, 0));
      limits[1] = affine_fotocoordinates_image.transform(PointI(cols, 0));
      limits[2] = affine_fotocoordinates_image.transform(PointI(cols, rows));
      limits[3] = affine_fotocoordinates_image.transform(PointI(0, rows));

=======
      float ppy = rows / 2.f;*/

      //for (auto param = calibration->parametersBegin(); param != calibration->parametersEnd(); param++) {
      //  experimental::Calibration::Parameters parameter = param->first;
      //  double value = param->second;
      //  switch (parameter) {
      //    case experimental::Calibration::Parameters::focal:
      //      focal_x = value;
      //      focal_y = value;
      //      break;
      //    case experimental::Calibration::Parameters::focalx:
      //      focal_x = value;
      //      break;
      //    case experimental::Calibration::Parameters::focaly:
      //      focal_y = value;
      //      break;
      //    case experimental::Calibration::Parameters::cx:
      //      ppx = value;
      //      break;
      //    case experimental::Calibration::Parameters::cy:
      //      ppy = value;
      //      break;
      //    case experimental::Calibration::Parameters::k1:
      //      distCoeffs.at<float>(0) = value;
      //      break;
      //    case experimental::Calibration::Parameters::k2:
      //      distCoeffs.at<float>(1) = value;
      //      break;
      //    case experimental::Calibration::Parameters::k3:
      //      distCoeffs.at<float>(4) = value;
      //      break;
      //      //case experimental::Calibration::Parameters::k4:
      //      //  distCoeffs.at<float>(5) = value;
      //      //  break;
      //      //case experimental::Calibration::Parameters::k5:
      //      //  distCoeffs.at<float>(6) = value;
      //      //  break;
      //      //case experimental::Calibration::Parameters::k6:
      //      //  distCoeffs.at<float>(7) = value;
      //      //  break;
      //    case experimental::Calibration::Parameters::p1:
      //      distCoeffs.at<float>(2) = value;
      //      break;
      //    case experimental::Calibration::Parameters::p2:
      //      distCoeffs.at<float>(3) = value;
      //      break;
      //    default:
      //      break;
      //  }
      //}

      mAffineImageCoordinatesToPhotocoordinates = this->affineImageToPhotocoordinates();

      //Affine<PointI> affine_fotocoordinates_image(-ppx, ppy, 1, -1, 0);
      //std::vector<PointI> limits(4);
      //limits[0] = affine_fotocoordinates_image.transform(PointI(0, 0));
      //limits[1] = affine_fotocoordinates_image.transform(PointI(cols, 0));
      //limits[2] = affine_fotocoordinates_image.transform(PointI(cols, rows));
      //limits[3] = affine_fotocoordinates_image.transform(PointI(0, rows));
      std::vector<PointI> limits = this->imageLimitsInPhotocoordinates();
>>>>>>> 8852583d

      Photo::Orientation orientation = photos[i].orientation();

      mDifferentialRectification = std::make_unique<DifferentialRectification<double>>(orientation.rotationMatrix(),
                                                                                       orientation.position(),
                                                                                       focal);

      //std::vector<Point3D> footprint_coordinates = this->terrainProjected(limits,
      //                                                                    orientation.rotationMatrix(),
      //                                                                    orientation.position(),
      //                                                                    (focal_x + focal_y) / 2.);
      std::vector<Point3D> footprint_coordinates = this->terrainProjected(limits);

      std::shared_ptr<graph::GPolygon> entity = std::make_shared<graph::GPolygon>();
      entity->push_back(footprint_coordinates[0]);
      entity->push_back(footprint_coordinates[1]);
      entity->push_back(footprint_coordinates[2]);
      entity->push_back(footprint_coordinates[3]);

      std::shared_ptr<TableRegister> data(new TableRegister(fields));
      data->setValue(0, photos[i].name());
      entity->setData(data);

      layer.push_back(entity);

    } catch (std::exception &e) {
      msgError(e.what());
    }

  }

  mVectorWriter->write(layer);

  mVectorWriter->close();
}

void Footprint::init()
{
  mDtmReader->open();

  mAffineDtmImageToTerrain = mDtmReader->georeference();
  
  mWindowDtmTerrainExtension.pt1.x = mAffineDtmImageToTerrain.tx;
  mWindowDtmTerrainExtension.pt1.y = mAffineDtmImageToTerrain.ty;
  mWindowDtmTerrainExtension.pt2.x = mAffineDtmImageToTerrain.tx + mAffineDtmImageToTerrain.scaleX() *mDtmReader->cols();
  mWindowDtmTerrainExtension.pt2.y = mAffineDtmImageToTerrain.ty + mAffineDtmImageToTerrain.scaleY() *mDtmReader->rows();
}

Affine<PointI> Footprint::affineImageToPhotocoordinates()
{
  PointF principal_point = this->principalPoint();
  return Affine<PointI>(-principal_point.x, principal_point.y, 1, -1, 0);

}

std::vector<tl::PointI> Footprint::imageLimitsInPhotocoordinates()
{
  std::vector<tl::PointI> limits(4);
  int rows = mImageReader->rows();
  int cols = mImageReader->cols();
  limits[0] = mAffineImageCoordinatesToPhotocoordinates.transform(PointI(0, 0));
  limits[1] = mAffineImageCoordinatesToPhotocoordinates.transform(PointI(cols, 0));
  limits[2] = mAffineImageCoordinatesToPhotocoordinates.transform(PointI(cols, rows));
  limits[3] = mAffineImageCoordinatesToPhotocoordinates.transform(PointI(0, rows));

  return limits;
}

std::vector<Point3D> Footprint::terrainProjected(const std::vector<PointI> &imageLimits)
{
  std::vector<Point3D> terrainLimits(4);

  WindowD w(mDifferentialRectification->cameraPosition(), 
            1 * mAffineDtmImageToTerrain.scaleX(), 
            1 * mAffineDtmImageToTerrain.scaleY());
  cv::Mat image = mDtmReader->read(w);
  double z_ini = image.at<float>(0, 0);
  double z = z_ini;

  for (size_t i = 0; i < imageLimits.size(); i++) {

    int it = 10;

    Point3D terrain_point = mDifferentialRectification->forwardProjection(imageLimits[i], z_ini);
    double z2;
    while (it > 0) {
      
      PointD pt(terrain_point.x, terrain_point.y);
      if (mWindowDtmTerrainExtension.containsPoint(terrain_point)) {
        w = WindowD(pt, 
                    1 * mAffineDtmImageToTerrain.scaleX(), 
                    1 * mAffineDtmImageToTerrain.scaleY());
        image = mDtmReader->read(w);
        if (!image.empty()) {
          z2 = image.at<float>(0, 0);
          if (std::abs(z2 - z) > 0.1 && z2 != 0.) {
            terrain_point = mDifferentialRectification->forwardProjection(imageLimits[i], z2);
            z = z2;
          } else {
            it = 0;
          }
        }  
      } else {
        it = 0;
      }
      it--;
    }

    terrainLimits[i] = terrain_point;
  }

  return terrainLimits;
}

float Footprint::focal() const
{
  float focal_x = 1.f;
  float focal_y = 1.f;

  std::shared_ptr<experimental::Calibration> calibration = mCamera.calibration();

  for (auto param = calibration->parametersBegin(); param != calibration->parametersEnd(); param++) {
    experimental::Calibration::Parameters parameter = param->first;
    double value = param->second;
    switch (parameter) {
      case experimental::Calibration::Parameters::focal:
        focal_x = value;
        focal_y = value;
        break;
      case experimental::Calibration::Parameters::focalx:
        focal_x = value;
        break;
      case experimental::Calibration::Parameters::focaly:
        focal_y = value;
        break;
      default:
        break;
    }
  }

  return (focal_x + focal_y) / 2.f;
}

PointF Footprint::principalPoint() const
{
  PointF principal_point;

  std::shared_ptr<experimental::Calibration> calibration = mCamera.calibration();

  for (auto param = calibration->parametersBegin(); param != calibration->parametersEnd(); param++) {
    experimental::Calibration::Parameters parameter = param->first;
    double value = param->second;
    switch (parameter) {
      case experimental::Calibration::Parameters::cx:
        principal_point.x = value;
        break;
      case experimental::Calibration::Parameters::cy:
        principal_point.y = value;
        break;
      default:
        break;
    }
  }

  return principal_point;
}

cv::Mat Footprint::distCoeffs() const
{
  cv::Mat dist_coeffs = cv::Mat::zeros(1, 5, CV_32F);

  std::shared_ptr<experimental::Calibration> calibration = mCamera.calibration();

  for (auto param = calibration->parametersBegin(); param != calibration->parametersEnd(); param++) {
    experimental::Calibration::Parameters parameter = param->first;
    double value = param->second;
    switch (parameter) {
      case experimental::Calibration::Parameters::k1:
        dist_coeffs.at<float>(0) = value;
        break;
      case experimental::Calibration::Parameters::k2:
        dist_coeffs.at<float>(1) = value;
        break;
      case experimental::Calibration::Parameters::k3:
        dist_coeffs.at<float>(4) = value;
        break;
        //case experimental::Calibration::Parameters::k4:
        //  dist_coeffs.at<float>(5) = value;
        //  break;
        //case experimental::Calibration::Parameters::k5:
        //  dist_coeffs.at<float>(6) = value;
        //  break;
        //case experimental::Calibration::Parameters::k6:
        //  dist_coeffs.at<float>(7) = value;
        //  break;
      case experimental::Calibration::Parameters::p1:
        dist_coeffs.at<float>(2) = value;
        break;
      case experimental::Calibration::Parameters::p2:
        dist_coeffs.at<float>(3) = value;
        break;
      default:
        break;
    }
  }

  return dist_coeffs;
}

//std::vector<Point3D> Footprint::terrainProjected(const std::vector<PointI> &imageLimits,
//                                                 const tl::math::RotationMatrix<double> &rotation_matrix,
//															                   const Point3D &position,
//															                   double focal)
//{
//  std::vector<Point3D> terrainLimits(4);
//  
//  /// Se lee el dtm en las coordenadas xy del punto principal. Se usa esa z para comenzar el proceso
//  Affine<PointD> affine = mDtmReader->georeference();
//  PointD pt(position.x, position.y);
//  WindowD w(pt, 1 * affine.scaleX());
//  cv::Mat image = mDtmReader->read(w);
//  double z_ini = image.at<float>(0, 0);
//  double z = z_ini;
//
//   Window<PointD> window_dtm_terrain;
//   window_dtm_terrain.pt1.x = affine.tx;
//   window_dtm_terrain.pt1.y = affine.ty;
//   window_dtm_terrain.pt2.x = affine.tx + affine.scaleX() *mDtmReader->cols();
//   window_dtm_terrain.pt2.y = affine.ty + affine.scaleY() *mDtmReader->rows();
//
//  for (size_t i = 0; i < imageLimits.size(); i++) {
//
//    int it = 10;
//    Point3D terrain_point;
//
//    terrain_point = projectPhotoToTerrain(rotation_matrix, position, imageLimits[i], focal, z_ini);
//    double z2;
//    while (it > 0) {
//      
//      PointD pt(terrain_point.x, terrain_point.y);
//      if (window_dtm_terrain.containsPoint(terrain_point)) {
//        WindowD w(pt, 1 * affine.scaleX());
//        cv::Mat image = mDtmReader->read(w);
//        if (!image.empty()) {
//          z2 = image.at<float>(0, 0);
//          if (std::abs(z2 - z) > 0.1) {
//            terrain_point = projectPhotoToTerrain(rotation_matrix, position, imageLimits[i], focal, z2);
//            z = z2;
//          } else {
//            it = 0;
//          }
//        }  
//      } else {
//        it = 0;
//      }
//      it--;
//    }
//
//    terrainLimits[i] = terrain_point;
//  }
//
//  return terrainLimits;
//}

} // End namespace geospatial

} // End namespace tl<|MERGE_RESOLUTION|>--- conflicted
+++ resolved
@@ -75,68 +75,6 @@
       float focal_x = 1.f;
       float focal_y = 1.f;
       float ppx = cols / 2.f;
-<<<<<<< HEAD
-      float ppy = rows / 2.f;
-
-      for (auto param = calibration->parametersBegin(); param != calibration->parametersEnd(); param++) {
-        Calibration::Parameters parameter = param->first;
-        double value = param->second;
-        switch (parameter) {
-          case Calibration::Parameters::focal:
-            focal_x = value;
-            focal_y = value;
-            break;
-          case Calibration::Parameters::focalx:
-            focal_x = value;
-            break;
-          case Calibration::Parameters::focaly:
-            focal_y = value;
-            break;
-          case Calibration::Parameters::cx:
-            ppx = value;
-            break;
-          case Calibration::Parameters::cy:
-            ppy = value;
-            break;
-          case Calibration::Parameters::k1:
-            distCoeffs.at<float>(0) = value;
-            break;
-          case Calibration::Parameters::k2:
-            distCoeffs.at<float>(1) = value;
-            break;
-          case Calibration::Parameters::k3:
-            distCoeffs.at<float>(4) = value;
-            break;
-            //case Calibration::Parameters::k4:
-            //  distCoeffs.at<float>(5) = value;
-            //  break;
-            //case Calibration::Parameters::k5:
-            //  distCoeffs.at<float>(6) = value;
-            //  break;
-            //case Calibration::Parameters::k6:
-            //  distCoeffs.at<float>(7) = value;
-            //  break;
-          case Calibration::Parameters::p1:
-            distCoeffs.at<float>(2) = value;
-            break;
-          case Calibration::Parameters::p2:
-            distCoeffs.at<float>(3) = value;
-            break;
-          default:
-            break;
-        }
-      }
-
-
-
-      Affine<PointI> affine_fotocoordinates_image(-ppx, ppy, 1, -1, 0);
-      std::vector<PointI> limits(4);
-      limits[0] = affine_fotocoordinates_image.transform(PointI(0, 0));
-      limits[1] = affine_fotocoordinates_image.transform(PointI(cols, 0));
-      limits[2] = affine_fotocoordinates_image.transform(PointI(cols, rows));
-      limits[3] = affine_fotocoordinates_image.transform(PointI(0, rows));
-
-=======
       float ppy = rows / 2.f;*/
 
       //for (auto param = calibration->parametersBegin(); param != calibration->parametersEnd(); param++) {
@@ -197,7 +135,6 @@
       //limits[2] = affine_fotocoordinates_image.transform(PointI(cols, rows));
       //limits[3] = affine_fotocoordinates_image.transform(PointI(0, rows));
       std::vector<PointI> limits = this->imageLimitsInPhotocoordinates();
->>>>>>> 8852583d
 
       Photo::Orientation orientation = photos[i].orientation();
 
