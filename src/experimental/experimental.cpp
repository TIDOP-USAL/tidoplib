#include "experimental.h"

#include "core/messages.h"
#include "core/defs.h"

#ifdef HAVE_OPENCV
#include "opencv2/highgui/highgui.hpp"
#ifdef I3D_ENABLE_OPENCV_SFM
I3D_SUPPRESS_WARNINGS
#include "opencv2/core/eigen.hpp"
#include "opencv2/sfm/libmv_light/libmv_capi.h"
#include "libmv/simple_pipeline/reconstruction.h"
#include "libmv/simple_pipeline/camera_intrinsics.h"
#include "libmv/correspondence/matches.h"
#include "libmv/multiview/robust_fundamental.h"
I3D_DEFAULT_WARNINGS
#endif // I3D_ENABLE_OPENCV_SFM
#endif // HAVE_OPENCV

#include <thread>
#include <ctime>
#include <mutex>

std::mutex _mtx;

namespace I3D
{

namespace EXPERIMENTAL
{

#ifdef HAVE_OPENCV
//// http://docs.opencv.org/3.1.0/dc/d2c/tutorial_real_time_pose.html

int RobustMatching::ratioTest(std::vector<std::vector<cv::DMatch> > &matches)
{
  int removed = 0;
  // for all matches
  for (std::vector<std::vector<cv::DMatch> >::iterator
       matchIterator = matches.begin(); matchIterator != matches.end(); ++matchIterator) {
    // if 2 NN has been identified
    if (matchIterator->size() > 1) {
      // check distance ratio
      if ((*matchIterator)[0].distance / (*matchIterator)[1].distance > mRatio) {
        matchIterator->clear(); // remove match
        removed++;
      }
    } else { // does not have 2 neighbours
      matchIterator->clear(); // remove match
      removed++;
    }
  }
  return removed;
}

void RobustMatching::symmetryTest(const std::vector<std::vector<cv::DMatch> >& matches1,
                                  const std::vector<std::vector<cv::DMatch> >& matches2,
                                  std::vector<cv::DMatch>& symMatches)
{
#ifdef _DEBUG
  double startTick, time;
  startTick = (double)cv::getTickCount(); // measure time
#endif
  // for all matches image 1 -> image 2
  for (std::vector<std::vector<cv::DMatch> >::const_iterator
       matchIterator1 = matches1.begin(); matchIterator1 != matches1.end(); ++matchIterator1) {

    // ignore deleted matches
    if (matchIterator1->empty() || matchIterator1->size() < 2)
      continue;

    // for all matches image 2 -> image 1
    for (std::vector<std::vector<cv::DMatch> >::const_iterator
         matchIterator2 = matches2.begin(); matchIterator2 != matches2.end(); ++matchIterator2) {
      // ignore deleted matches
      if (matchIterator2->empty() || matchIterator2->size() < 2)
        continue;

      // Match symmetry test
      if ((*matchIterator1)[0].queryIdx == (*matchIterator2)[0].trainIdx && (*matchIterator2)[0].queryIdx == (*matchIterator1)[0].trainIdx) {
        // add symmetrical match
        // ????
        symMatches.push_back(cv::DMatch((*matchIterator1)[0].queryIdx, (*matchIterator1)[0].trainIdx, (*matchIterator1)[0].distance));
        // No es lo mismo??:
        // symMatches.push_back(matchIterator1[0]);
        break; // next match in image 1 -> image 2
      }
    }
  }
#ifdef _DEBUG
  time = ((double)cv::getTickCount() - startTick) / cv::getTickFrequency();
  printf("\nTime Reconstruction3D::symmetryTest [s]: %.3f\n", time);
#endif
}

void RobustMatching::symmetryTest(const std::vector<std::vector<cv::DMatch> > &matches, std::vector<std::vector<cv::DMatch>> *symMatches)
{
  if (symMatches && !matches.empty()) {
    //int max_track_number = 0;
    for (size_t i = 0; i < matches.size(); i++) {
      float distance0 = matches[i][0].distance;
      float distance1 = matches[i][1].distance;
      if (distance0 < /*fRatio*/0.8f * distance1) {
        //... Creo que es lo mismo
        symMatches->push_back(matches[i]);
        //matches.Insert(0, max_track_number, &m_ViewData[images[i]].features[i]);
        //matches.Insert(1, max_track_number, &m_ViewData[images[j]].features[matchesA[i][0].trainIdx]);
        //++max_track_number;
      }
    }
  }
}


void RobustMatching::robustMatch(const cv::Mat &descriptor1, const cv::Mat &descriptor2, std::vector<std::vector<cv::DMatch>> *pMatches12, std::vector<std::vector<cv::DMatch>> *pMatches21)
{
  std::vector<std::vector<cv::DMatch> > matches12, matches21;

  mDescriptorMatcher->knnMatch(descriptor1, descriptor2, matches12, 2); // return 2 nearest neighbours
  if (pMatches21) *pMatches12 = matches12;

  mDescriptorMatcher->knnMatch(descriptor2, descriptor1, matches21, 2); // return 2 nearest neighbours
  if (pMatches21) *pMatches21 = matches21;
}

void RobustMatching::fastRobustMatch(const cv::Mat &descriptor1, const cv::Mat &descriptor2, std::vector<std::vector<cv::DMatch>> *pMatches)
{
  std::vector<std::vector<cv::DMatch> > matches;
  mDescriptorMatcher->knnMatch(descriptor1, descriptor2, matches, 2);
  if (pMatches) *pMatches = matches;
}

















/* ----------------------------------------------------------------------------------------- */
#ifdef I3D_ENABLE_OPENCV_SFM

void Reconstruction3D::getKeyPointAndDescriptor(const std::vector<std::string> &imagesPaths, bool bSave)
{
  mImagesPaths = imagesPaths;
  int size = static_cast<int>(mImagesPaths.size());
  mKeyPoints.resize(size);
  mDescriptor.resize(size);
  for (int i = 0; i < size; i++) {
    cv::Mat image = cv::imread(mImagesPaths[i].c_str(), cv::IMREAD_GRAYSCALE);

    std::vector<cv::KeyPoint> keyPoint;
    cv::Mat descriptor;
    // Se detectan los key points y los descriptores
    /*int nft = */mFeature2D->detectKeyPoints(image, &keyPoint);
    mFeature2D->calcDescriptor(image, NULL, &descriptor);

    mKeyPoints[i] = keyPoint;
    mDescriptor[i] = descriptor;

    if (bSave) {
      char out[I3D_MAX_PATH];
      changeFileExtension(mImagesPaths[i].c_str(), "xml", out, I3D_MAX_PATH);

      // Salvamos key points y los descriptores
      mFeature2D->save(out);
    }
  }
}

void Reconstruction3D::loadKeyPointAndDescriptor(const std::vector<std::string> &imagesPaths)
{
  mImagesPaths = imagesPaths;
  int size = static_cast<int>(mImagesPaths.size());
  mKeyPoints.resize(size);
  mDescriptor.resize(size);

  char out[I3D_MAX_PATH];

  for (int i = 0; i < size; i++) {
    changeFileExtension(mImagesPaths[i].c_str(), "xml", out, I3D_MAX_PATH);
    mFeature2D->read(out);
    mKeyPoints[i] = mFeature2D->getKeyPoints();
    mDescriptor[i] = mFeature2D->getDescriptors();
  }
}

//void Reconstruction3D::multiImageMatching(std::vector<std::string> &images_paths) 
//{
//
//}

void Reconstruction3D::multiImageMatching(std::vector<cv::Mat> &points2d)
{

  if (mDescriptor.empty()) return;

  std::vector<std::vector<int> > idx_pass_points;
  int size = static_cast<int>(mDescriptor.size());
  std::vector<std::vector<cv::Vec2d> > pass_points;
  std::vector<std::vector<cv::Vec2d> > passPointsImage(size);
  for (int i = 0; i < size - 1; i++) {
    for (int j = i + 1; j < size; j++) {

      //#ifdef _DEBUG
      //      cv::Mat image1 = cv::imread(mImagesPaths[i].c_str());
      //      cv::Mat image2 = cv::imread(mImagesPaths[j].c_str());
      //#endif
      //
      //mMatcher.match(mDescriptor[i], mDescriptor[j]);

      std::vector<cv::DMatch> goodMatches;
      ////mMatcher.getGoodMatches(&good_matches, 0.5);
      //mMatcher.getGoodMatches(mKeyPoints[i], mKeyPoints[j], &good_matches, 0.05);



      //// 1a. Detection of the ORB features
      //this->computeKeyPoints(frame, keypoints_frame);

      // 1b. Extraction of the ORB descriptors
      //cv::Mat descriptors_frame;
      //this->computeDescriptors(frame, keypoints_frame, descriptors_frame);

      // 2. Match the two image descriptors
      std::vector<std::vector<cv::DMatch> > matches12, matches21;

      // 2a. From image 1 to image 2
      mMatcherFB.knnMatch(mDescriptor[i], mDescriptor[j], matches12, 2);
      //matcher_->knnMatch(descriptors_frame, descriptors_model, matches12, 2); // return 2 nearest neighbours

      // 2b. From image 2 to image 1
      //matcher_->knnMatch(descriptors_model, descriptors_frame, matches21, 2); // return 2 nearest neighbours
      mMatcherFB.knnMatch(mDescriptor[j], mDescriptor[i], matches21, 2);

      // 3. Remove matches for which NN ratio is > than threshold
      // clean image 1 -> image 2 matches
      //ratioTest2(matches12);
      //// clean image 2 -> image 1 matches
      //ratioTest2(matches21);

      // 4. Remove non-symmetrical matches
      //symmetryTest(matches12, matches21, goodMatches);


      //#ifdef _DEBUG
      //      // drawing the results
      //      cv::Mat img_matches, img1, img2;
      //      cv::drawMatches(image1, mKeyPoints[i], image2, mKeyPoints[j], good_matches, img_matches, cv::Scalar::all(-1), cv::Scalar::all(-1), std::vector<char>(), cv::DrawMatchesFlags::NOT_DRAW_SINGLE_POINTS);
      //#endif
      //      char name1[I3D_MAX_PATH];
      //      char name2[I3D_MAX_PATH];
      //      char buf[I3D_MAX_PATH];
      //
      //      getFileName(mImagesPaths[i].c_str(), name1);
      //      getFileName(mImagesPaths[j].c_str(), name2);
      //
      //      //sprintf_s(buf, 500, "%i matches seleccionados entre %s y %s", good_matches.size(), name1, name2);
      //      //progress_bar.init(0, static_cast<double>(good_matches.size()), buf);
      //      printInfo("%i matches seleccionados entre %s y %s", good_matches.size(), name1, name2);
      //
      std::vector<cv::Point2f> pts1;
      std::vector<cv::Point2f> pts2;
      int idx1, idx2;
      for (size_t igm = 0; igm < goodMatches.size(); igm++) {
        idx1 = goodMatches[igm].queryIdx;
        idx2 = goodMatches[igm].trainIdx;

        //Busqueda de si ya esta añadido ese punto
        bool addNew = true;
        for (int k = 0; k < idx_pass_points.size(); k++) {
          if (idx_pass_points[k][i] == idx1) {
            addNew = false;
            idx_pass_points[k][j] = idx2;
            cv::Point2f point2 = mKeyPoints[j][idx2].pt;
            pass_points[k][j] = cv::Vec2d(point2.x, point2.y);
            break;
          } else if (idx_pass_points[k][j] == idx2) {
            addNew = false;
            idx_pass_points[k][i] = idx1;
            cv::Point2f point1 = mKeyPoints[i][idx1].pt;
            pass_points[k][i] = cv::Vec2d(point1.x, point1.y);
            break;
          }
        }
        if (addNew) {
          std::vector<int> v(size, -1);
          v[i] = idx1;
          v[j] = idx2;
          idx_pass_points.push_back(v);

          std::vector<cv::Vec2d> v_points(size, cv::Vec2d(-1, -1));
          cv::Point2f point1 = mKeyPoints[i][idx1].pt;
          cv::Point2f point2 = mKeyPoints[j][idx2].pt;
          v_points[i] = cv::Vec2d(point1.x, point1.y);
          v_points[j] = cv::Vec2d(point2.x, point2.y);
          pass_points.push_back(v_points);
        }
        //progress_bar();
      }
    }
  }

  saveTracks("D:\\Desarrollo\\datos\\Videos\\Torres_Pasillo_illescas\\tracks.txt", pass_points);
  int nPassPoint = static_cast<int>(pass_points.size());

  printInfo("Número de puntos de paso encontrados: %i", nPassPoint);

  // Formato necesario para sfm
  for (int i = 0; i < size; ++i) {
    cv::Mat_<double> frame(2, nPassPoint);
    for (int j = 0; j < nPassPoint; ++j) {
      frame(0, j) = pass_points[j][i][0];
      frame(1, j) = pass_points[j][i][1];
    }
    points2d.push_back(cv::Mat(frame));
  }
}

void Reconstruction3D::saveTracks(const std::string &filename, std::vector<std::vector<cv::Vec2d> > passPoints)
{
  std::ofstream hWrite(filename.c_str());


  if (!hWrite.is_open()) {
    consolePrintInfo("Unable to write file: %s", filename.c_str());
  } else {

    int nPassPoint = static_cast<int>(passPoints.size());
    int nCameras = static_cast<int>(passPoints[0].size());
    for (int j = 0; j < nPassPoint; ++j) {
      for (int i = 0; i < nCameras; ++i) {
        hWrite << passPoints[j][i][0] << " " << passPoints[j][i][1] << " ";
      }
      hWrite << "\n";
    }
    hWrite.close();
  }
}

void Reconstruction3D::init(bool refinement)
{
  bRefinement = refinement;
}

void Reconstruction3D::reconstruct(std::vector<std::string> &images, std::vector<cv::Mat> &Rs_est, std::vector<cv::Mat> &ts_est, cv::Matx33d &K, std::vector<cv::Mat> &points3d_estimated)
{
  if (images.size() >= 2) {
    bool bfirst = true;
    int itrack = 0;
    // Se determinan los key points y los descriptores 
    getKeyPointAndDescriptor(images, true);
    // Con esto los tengo en mKeyPoints y mDescriptor
    size_t size = images.size();

    std::vector<std::vector<int> > idx_pass_points;
    std::vector<std::vector<cv::Vec2d> > pass_points;

    // matching cruzado
    //bool bRes2 = true;
    for (int i = 0; i < images.size(); ++i) {
      for (int j = 0; j < i; ++j) {
        std::vector<std::vector<cv::DMatch>> robus_matches;
        mRobustMatching->fastRobustMatch(mDescriptor[i], mDescriptor[j], &robus_matches);

        std::vector<std::vector<cv::DMatch>> symMatches;
        mRobustMatching->symmetryTest(robus_matches, &symMatches);

        std::vector<Eigen::MatrixXd> x;
        //libmv::vector<int> tracks/*, images*/;

        x.resize(2/*images.size()*/);

        //for (int i = 0; i < 2; ++i) {
        x[0].resize(2, symMatches.size()/*tracks.size()*/);
        x[1].resize(2, symMatches.size()/*tracks.size()*/);

        int idx1, idx2;
        for (int k = 0; k < symMatches.size()/*tracks.size()*/; ++k) {
          //const PointFeature *f = static_cast<const PointFeature *>(matches.Get(images[i], tracks[j]));
          //x[i](0, j) = f->x();
          //x[i](1, j) = f->y();
          //.... Ver si es lo mismo
          idx1 = symMatches[k][0].queryIdx;
          idx2 = symMatches[k][0].trainIdx;
          cv::Point2f point1 = mKeyPoints[i][idx1].pt;
          cv::Point2f point2 = mKeyPoints[j][idx2].pt;
          x[0](0, k) = point1.x;
          x[0](1, k) = point1.y;
          x[1](0, k) = point2.x;
          x[1](1, k) = point2.y;
        }
        libmv::vector<int> inliers;
        Eigen::Matrix<double, 3, 3> H;
        //double max_error = 0.1;
        // TODO(pmoulon) Make the Correspondence filter a parameter.
        //HomographyFromCorrespondences2PointRobust(x[0], x[1], 0.3, &H, &inliers);
        //HomographyFromCorrespondences4PointRobust(x[0], x[1], 0.3, &H, &inliers);
        //AffineFromCorrespondences2PointRobust(x[0], x[1], 1, &H, &inliers);
        libmv::FundamentalFromCorrespondences7PointRobust(x[0], x[1], 1.0, &H, &inliers);
        
        std::vector<cv::Point2f> pts1;
        std::vector<cv::Point2f> pts2;
        for (int igm = 0; igm < inliers.size(); igm++) {
          idx1 = symMatches[inliers[igm]][0].queryIdx;
          idx2 = symMatches[inliers[igm]][0].trainIdx;

          //Busqueda de si ya esta añadido ese punto
          bool addNew = true;
          if (bfirst == false) {
            for (int k = 0; k < idx_pass_points.size(); k++) {
              if (idx_pass_points[k][i] == idx1) {
                addNew = false;
                idx_pass_points[k][j] = idx2;
                cv::Point2f point2 = mKeyPoints[j][idx2].pt;
                if (pass_points[k][j] == cv::Vec2d(-1, -1)) {
                  tracks.Insert(j, k, point2.x, point2.y, 1);
                  pass_points[k][j] = cv::Vec2d(point2.x, point2.y);
                }
                break;
              } else if (idx_pass_points[k][j] == idx2) {
                addNew = false;
                idx_pass_points[k][i] = idx1;
                cv::Point2f point1 = mKeyPoints[i][idx1].pt;
                if (pass_points[k][i] == cv::Vec2d(-1, -1)) {
                  tracks.Insert(i, k, point1.x, point1.y, 1);
                  pass_points[k][i] = cv::Vec2d(point1.x, point1.y);
                }
                break;
              }
            }
          }

          if (addNew) {
            std::vector<int> v(size, -1);
            v[i] = idx1;
            v[j] = idx2;
            idx_pass_points.push_back(v);

            std::vector<cv::Vec2d> v_points(size, cv::Vec2d(-1, -1));
            cv::Point2f point1 = mKeyPoints[i][idx1].pt;
            cv::Point2f point2 = mKeyPoints[j][idx2].pt;
            v_points[i] = cv::Vec2d(point1.x, point1.y);
            v_points[j] = cv::Vec2d(point2.x, point2.y);
            pass_points.push_back(v_points);
            tracks.Insert(i, itrack, point1.x, point1.y, 1);
            tracks.Insert(j, itrack, point2.x, point2.y, 1);
            itrack++;
          }
        }
        bfirst = false;
      }
    }

    libmv::Tracks sort_tracks;
    // ordenar tracks.
    for (int it = 0; it < images.size(); it++) {
      vector<Marker> marker = tracks.MarkersInImage(it);
      for (int im = 0; im < marker.size(); im++) {
        marker[im].track;
        sort_tracks.Insert(it, marker[im].track, marker[im].x, marker[im].y, marker[im].weight);
      }
    }


    //for (int i = 0; i < size; ++i) {
    //  cv::Mat_<double> frame(2, pass_points.size());
    //  for (int j = 0; j < pass_points.size(); ++j)
    //  {
    //    frame(0,j) = pass_points[j][i][0];
    //    frame(1,j) = pass_points[j][i][1];
    //  }
    //  points3d_estimated.push_back(cv::Mat(frame));
    //}

    //saveTracks("D:\\Desarrollo\\datos\\Videos\\Torres_Pasillo_illescas\\tracks.txt", pass_points);
    
    //int nPassPoint = static_cast<int>(pass_points.size());

    printInfo("Número de puntos de paso encontrados: %i", itrack);


    // Initial reconstruction
    const int keyframe1 = 1, keyframe2 = 2;
    const int select_keyframes = 1; // enable automatic keyframes selection
    const int verbosity_level = -1; // mute libmv logs

    // Refinement parameters
    const int refine_intrinsics = (!bRefinement) ? 0 :
      cv::sfm::SFM_REFINE_FOCAL_LENGTH | cv::sfm::SFM_REFINE_PRINCIPAL_POINT | cv::sfm::SFM_REFINE_RADIAL_DISTORTION_K1 | cv::sfm::SFM_REFINE_RADIAL_DISTORTION_K2;

    // Camera data
    cv::Matx33d Ka = K; // K.getMat();
    const double focal_length = Ka(0, 0);
    const double principal_x = Ka(0, 2), principal_y = Ka(1, 2), k1 = 0, k2 = 0, k3 = 0;

    // Set reconstruction options
    cv::sfm::libmv_ReconstructionOptions reconstruction_options(keyframe1, keyframe2, refine_intrinsics, select_keyframes, verbosity_level);

    cv::sfm::libmv_CameraIntrinsicsOptions camera_instrinsic_options =
      cv::sfm::libmv_CameraIntrinsicsOptions(cv::sfm::SFM_DISTORTION_MODEL_POLYNOMIAL,
      focal_length, principal_x, principal_y,
      k1, k2, k3);

    //reconstruction = cv::sfm::SFMLibmvEuclideanReconstruction::create(camera_instrinsic_options, reconstruction_options);

    //libmv_solveReconstruction(tracks,
    //                               libmv_camera_intrinsics_options,
    //                               libmv_reconstruction_options);

    // Perform reconstruction
    libmv_Reconstruction *rec = libmv_solveReconstruction(sort_tracks,
                                     &camera_instrinsic_options,
                                     &reconstruction_options);

    const size_t n_views = rec->reconstruction.AllCameras().size();
    //Rs.create(n_views, 1, CV_64F);
    //Ts.create(n_views, 1, CV_64F);
    Rs_est.resize(n_views);
    ts_est.resize(n_views);
    
    Matx33d R;
    Vec3d t;
    for(int i = 0; i < n_views; ++i)
    {
      eigen2cv(rec->reconstruction.AllCameras()[i].R, R);
      eigen2cv(rec->reconstruction.AllCameras()[i].t, t);
      //cv::Mat(R).copyTo(Rs.getMatRef(i));
      //cv::Mat(t).copyTo(Ts.getMatRef(i));
      Rs_est[i] = cv::Mat(R);
      ts_est[i] = cv::Mat(t);
    }

    int n_points = rec->reconstruction.AllPoints().size();

    //points3d.create(n_points, 1, CV_64F);

    cv::Vec3d point3d;
    for ( int i = 0; i < n_points; ++i ) {
      for ( int j = 0; j < 3; ++j )
        point3d[j] = rec->reconstruction.AllPoints()[i].X[j];
      //cv::Mat(point3d).copyTo(points3d.getMatRef(i));
      points3d_estimated.push_back(cv::Mat(point3d));
    }

    eigen2cv(rec->intrinsics->K(), K);
  }

}

#endif // I3D_ENABLE_OPENCV_SFM

#endif // HAVE_OPENCV








/* ---------------------------------------------------------------------------------- */



struct msgProperties {
  const char *normal;
  const char *extend;
};

struct msgProperties msgTemplate[] = {   
  { "Debug: %s",   "Debug: %s (%s:%u, %s)"},
  { "Verbose: %s", "Verbose: %s (%s:%u, %s)"},
  { "Info: %s",    "Info: %s (%s:%u, %s)"},
  { "Warning: %s", "Warning: %s (%s:%u, %s)"},
  { "Error: %s",   "Error: %s (%s:%u, %s)"}
};

msgProperties GetMessageProperties( MessageLevel msgLevel ) 
{
  return msgTemplate[static_cast<int>(msgLevel)];
}

MessageLevel MessageManager::sLevel = MessageLevel::MSG_ERROR;
//std::string MessageManager::sLastMessage = "";
std::unique_ptr<MessageManager> MessageManager::sObjMessage;

std::string MessageManager::Message::sTimeLogFormat = "%d/%b/%Y %H:%M:%S";

MessageManager::MessageManager()
{
}

MessageManager::~MessageManager()
{
}

void MessageManager::addListener(Listener *listener)
{ 
  mListeners.push_back(listener);
}

MessageManager &MessageManager::getInstance()
{
  if (sObjMessage.get() == 0) {
    sObjMessage.reset(new MessageManager());
  }
  return *sObjMessage;
}

//MessageManager &MessageManager::message(const char *msg, ...)
//{
//  if (sObjMessage.get() == 0) {
//    sObjMessage.reset(new MessageManager());
//  }
//  try {
//    char buf[500];
//    memset(buf, 0, sizeof(buf));
//    std::string aux(msg);
//    I3D::replaceString(&aux, "% ", "%% ");
//    va_list args;
//    va_start(args, msg);
//#ifdef _MSC_VER
//    vsnprintf_s(buf, _countof(buf), _TRUNCATE, aux.c_str(), args);
//#else
//    vsnprintf(buf, sizeof(buf), aux.c_str(), args);
//#endif
//    va_end(args);
//    //sLastMessage = buf; //Controlar que no se mezclen los mensajes entre hilos
//  } catch (std::exception &e) {
//    //printError("%s", e.what());
//  }

//  return *sObjMessage;
//}


void MessageManager::initExternalHandlers()
{
  //#ifdef HAVE_OPENCV
  //  cv::redirectError(handleError);
  //#endif // HAVE_OPENCV

  //#ifdef HAVE_GDAL
  //  CPLPushErrorHandler((CPLErrorHandler)handleErrorGDAL);
  //#endif // HAVE_GDAL
}

void MessageManager::onDebug(const char *msg, const char *date)
{
  if (!mListeners.empty()) {
    for (auto &lst : mListeners) {
      lst->onMsgDebug(msg, date);
    }
  }
}

void MessageManager::onVerbose(const char *msg, const char *date) 
{
  if (!mListeners.empty()) {
    for (auto &lst : mListeners) {
      lst->onMsgVerbose(msg, date);
    }
  }
}

void MessageManager::onInfo(const char *msg, const char *date)
{
  if (!mListeners.empty()) {
    for (auto &lst : mListeners) {
      lst->onMsgInfo(msg, date);
    }
  }
}

void MessageManager::onWarning(const char *msg, const char *date)
{
  if (!mListeners.empty()) {
    for (auto &lst : mListeners) {
      lst->onMsgWarning(msg, date);
    }
  }
}

void MessageManager::onError(const char *msg, const char *date)
{
  if (!mListeners.empty()) {
    for (auto &lst : mListeners) {
      lst->onMsgError(msg, date);
    }
  }
}

void MessageManager::release(const char *msg, const MessageLevel &level, const char *file, int line, const char *function)
{
  char date[64];
  std::time_t now = std::time(NULL);
  std::tm *_tm = std::localtime(&now);
  
  if (_tm) {
    std::strftime(date, sizeof(date), "%d/%b/%Y %H:%M:%S", _tm); 
  } else {
    strcpy(date, "NULL");
  }

  char buf[1000];
  #if defined _MSC_VER
    if (line != -1)
      sprintf_s(buf, 1000, GetMessageProperties(level).normal, msg, file, line, function);
    else
      sprintf_s(buf, 1000, GetMessageProperties(level).extend, msg, file, line, function);
  #else
    if (line != -1)
      snprintf(buf, 1000, GetMessageProperties(level).normal, msg, file, line, function);
    else
      snprintf(buf, 1000, GetMessageProperties(level).extend, msg, file, line, function);
  #endif

  switch (level) {
  case I3D::EXPERIMENTAL::MessageLevel::MSG_DEBUG:
    sObjMessage->onDebug(buf, date);
    break;
  case I3D::EXPERIMENTAL::MessageLevel::MSG_VERBOSE:
    sObjMessage->onVerbose(buf, date);
    break;
  case I3D::EXPERIMENTAL::MessageLevel::MSG_INFO:
    sObjMessage->onInfo(buf, date);
    break;
  case I3D::EXPERIMENTAL::MessageLevel::MSG_WARNING:
    sObjMessage->onWarning(buf, date);
    break;
  case I3D::EXPERIMENTAL::MessageLevel::MSG_ERROR:
    sObjMessage->onError(buf, date);
    break;
  default:
    break;
  }
}

<<<<<<< HEAD
//std::string MessageManager::messageOutput(const EXPERIMENTAL::MessageLevel &msgLevel, const char *file, int line, const char *function)
//{
//  char buf[500];
//#if defined _MSC_VER
//  sprintf_s(buf, 500, GetMessageProperties(msgLevel).extend, sLastMessage.c_str(), file, line, function);
//#else
//  snprintf(buf, 500, GetMessageProperties(msgLevel).extend, sLastMessage.c_str(), file, line, function);
//#endif
//  return std::string(buf);
//}
=======
void MessageManager::release(const Message &msg)
{
  std::string msg_out;
  if (msg.getLine() == -1 && msg.getFile() == "" && msg.getFunction() == "") {
    msg_out = msg.getMessage();
  } else {
    char buf[1000];
#if defined _MSC_VER
    sprintf_s(buf, 1000, "%s (%s:%u, %s)", msg.getMessage(), msg.getLine(), msg.getLine(), msg.getFunction());
#else
    snprintf(buf, 1000, "%s (%s:%u, %s)", msg.getMessage(), msg.getLine(), msg.getLine(), msg.getFunction());
#endif
    msg_out =  std::string(buf);
  }

  switch (msg.getLevel()) {
  case I3D::EXPERIMENTAL::MessageLevel::MSG_DEBUG:
    sObjMessage->onDebug(msg_out.c_str(), msg.getDate());
    break;
  case I3D::EXPERIMENTAL::MessageLevel::MSG_VERBOSE:
    sObjMessage->onVerbose(msg_out.c_str(), msg.getDate());
    break;
  case I3D::EXPERIMENTAL::MessageLevel::MSG_INFO:
    sObjMessage->onInfo(msg_out.c_str(), msg.getDate());
    break;
  case I3D::EXPERIMENTAL::MessageLevel::MSG_WARNING:
    sObjMessage->onWarning(msg_out.c_str(), msg.getDate());
    break;
  case I3D::EXPERIMENTAL::MessageLevel::MSG_ERROR:
    sObjMessage->onError(msg_out.c_str(), msg.getDate());
    break;
  default:
    break;
  }
}

>>>>>>> 2111b8eb

/* ---------------------------------------------------------------------------------- */

std::unique_ptr<Log> Log::sObjLog;
std::string Log::sLogFile = "";
MessageLevel Log::mLevel = MessageLevel::MSG_ERROR;

void Log::setLogFile(const char* file)
{
  sLogFile = file;
}

void Log::setLogLevel(MessageLevel level)
{
  mLevel = level;
}

Log &Log::getInstance()
{
  if (sObjLog.get() == 0) {
    sObjLog.reset(new Log());
  }
  return *sObjLog;
}

void Log::write(const char *msg)
{

  char date[64];
  std::time_t now = std::time(NULL);
  std::tm *_tm = std::localtime(&now);
  
  if (_tm) {
    std::strftime(date, sizeof(date), "%d/%b/%Y %H:%M:%S", _tm);
  } else {
    strcpy(date, "NULL");
  }

  if (sLogFile.empty()) {
    // Log por defecto
    char _logfile[I3D_MAX_PATH];
    changeFileExtension(getRunfile(), "log", _logfile, I3D_MAX_PATH);
    sLogFile = _logfile;
  }
  std::ofstream hLog(sLogFile,std::ofstream::app);
  if (hLog.is_open()) {
    std::lock_guard<std::mutex> lck(_mtx);
    hLog << date << " - " << msg << "\n";
    hLog.close();
  } else {
    //Error al abrir/crear archivo. Se saca el error por consola
    //Message::message("The file %s was not opened\n", sLogFile.c_str()).print(MessageLevel::MSG_ERROR, MessageOutput::MSG_CONSOLE);
  }
}

void Log::onMsgDebug(const char *msg, const char *date)
{
  if (mLevel <= MessageLevel::MSG_DEBUG) {
    _write(msg, date);
  }
}

void Log::onMsgVerbose(const char *msg, const char *date)
{
  if (mLevel <= MessageLevel::MSG_VERBOSE) {
    _write(msg, date);
  }
}

void Log::onMsgInfo(const char *msg, const char *date)
{
  if (mLevel <= MessageLevel::MSG_INFO) {
    _write(msg, date);
  }
}

void Log::onMsgWarning(const char *msg, const char *date)
{
  if (mLevel <= MessageLevel::MSG_WARNING) {
    _write(msg, date);
  }
}

void Log::onMsgError(const char *msg, const char *date)
{
  if (mLevel <= MessageLevel::MSG_ERROR) {
    _write(msg, date);
  }
}

void Log::_write(const char *msg, const char *date)
{

  if (sLogFile.empty()) {
    // Log por defecto
    char _logfile[I3D_MAX_PATH];
    changeFileExtension(getRunfile(), "log", _logfile, I3D_MAX_PATH);
    sLogFile = _logfile;
  }
  std::ofstream hLog(sLogFile,std::ofstream::app);
  if (hLog.is_open()) {
    std::lock_guard<std::mutex> lck(_mtx);
    hLog << date << " - " << msg << "\n";
    hLog.close();
  } else {
    //Error al abrir/crear archivo. Se saca el error por consola
    //Message::message("The file %s was not opened\n", sLogFile.c_str()).print(MessageLevel::MSG_ERROR, MessageOutput::MSG_CONSOLE);
  }
}


} // End namespace EXPERIMENTAL

} // End namespace I3D
<|MERGE_RESOLUTION|>--- conflicted
+++ resolved
@@ -746,18 +746,6 @@
   }
 }
 
-<<<<<<< HEAD
-//std::string MessageManager::messageOutput(const EXPERIMENTAL::MessageLevel &msgLevel, const char *file, int line, const char *function)
-//{
-//  char buf[500];
-//#if defined _MSC_VER
-//  sprintf_s(buf, 500, GetMessageProperties(msgLevel).extend, sLastMessage.c_str(), file, line, function);
-//#else
-//  snprintf(buf, 500, GetMessageProperties(msgLevel).extend, sLastMessage.c_str(), file, line, function);
-//#endif
-//  return std::string(buf);
-//}
-=======
 void MessageManager::release(const Message &msg)
 {
   std::string msg_out;
@@ -794,7 +782,6 @@
   }
 }
 
->>>>>>> 2111b8eb
 
 /* ---------------------------------------------------------------------------------- */
 
@@ -906,6 +893,266 @@
 }
 
 
+/* ---------------------------------------------------------------------------------- */
+
+
+
+Console::Console() 
+{ 
+#ifdef WIN32
+  init(STD_OUTPUT_HANDLE);
+#else
+  init(stdout);
+#endif
+}
+
+Console::Console(Console::Mode mode)
+{ 
+#ifdef WIN32
+  DWORD handle;
+  switch (mode) {
+  case Console::Mode::INPUT:
+    handle = STD_INPUT_HANDLE;
+    break;
+  case Console::Mode::OUTPUT:
+    handle = STD_OUTPUT_HANDLE;
+    break;
+  case Console::Mode::OUTPUT_ERROR:
+    handle = STD_ERROR_HANDLE;
+    break;
+  default:
+    handle = STD_OUTPUT_HANDLE;
+    break;
+  }
+  init(handle);
+#else
+  FILE *stream;
+    switch (mode) {
+    case Console::Mode::INPUT:
+      stream = stdin;
+      break;
+    case Console::Mode::OUTPUT:
+      stream = stdout;
+      break;
+    case Console::Mode::OUTPUT_ERROR:
+      stream = stderr;
+      break;
+    default:
+      stream = stdout;
+      break;
+    }
+    init(stream);
+#endif
+}
+
+Console::~Console() 
+{
+  reset();
+}
+
+void Console::reset() 
+{
+#ifdef WIN32
+  SetConsoleTextAttribute(h, mOldColorAttrs);
+#else
+  sprintf(mCommand, "%c[0;m", 0x1B);
+  fprintf(mStream, "%s", mCommand);
+#endif
+}
+
+void Console::setConsoleForegroundColor(Console::Color foreColor, Console::Intensity intensity)
+{
+#ifdef WIN32
+  switch (foreColor) {
+  case I3D::Console::Color::BLACK:
+    mForeColor = 0;
+    break;
+  case I3D::Console::Color::BLUE:
+    mForeColor = FOREGROUND_BLUE;
+    break;
+  case I3D::Console::Color::GREEN:
+    mForeColor = FOREGROUND_GREEN;
+    break;
+  case I3D::Console::Color::CYAN:
+    mForeColor = FOREGROUND_GREEN | FOREGROUND_BLUE;
+    break;
+  case I3D::Console::Color::RED:
+    mForeColor = FOREGROUND_RED;
+    break;
+  case I3D::Console::Color::MAGENTA:
+    mForeColor = FOREGROUND_RED | FOREGROUND_BLUE;
+    break;
+  case I3D::Console::Color::YELLOW:
+    mForeColor = FOREGROUND_GREEN | FOREGROUND_RED;
+    break;
+  case I3D::Console::Color::WHITE:
+    mForeColor = FOREGROUND_GREEN | FOREGROUND_BLUE | FOREGROUND_RED;
+    break;
+  default:
+    mForeColor = 0;
+    break;
+  }
+
+  if(intensity == Console::Intensity::NORMAL)
+      mForeIntensity = 0;
+  else
+      mForeIntensity = FOREGROUND_INTENSITY;
+#else
+  mForeColor = static_cast<int>(foreColor) + 30;
+  mForeIntensity = static_cast<int>(intensity);
+#endif
+
+  update();
+}
+
+void Console::setConsoleBackgroundColor(Console::Color backColor, Console::Intensity intensity)
+{
+#ifdef WIN32
+  switch (backColor) {
+  case I3D::Console::Color::BLACK:
+    mBackColor = 0;
+    break;
+  case I3D::Console::Color::BLUE:
+    mBackColor = BACKGROUND_BLUE;
+    break;
+  case I3D::Console::Color::GREEN:
+    mBackColor = BACKGROUND_GREEN;
+    break;
+  case I3D::Console::Color::CYAN:
+    mBackColor = BACKGROUND_GREEN | BACKGROUND_BLUE;
+    break;
+  case I3D::Console::Color::RED:
+    mBackColor = BACKGROUND_RED;
+    break;
+  case I3D::Console::Color::MAGENTA:
+    mBackColor = BACKGROUND_RED | BACKGROUND_BLUE;
+    break;
+  case I3D::Console::Color::YELLOW:
+    mBackColor = BACKGROUND_GREEN | BACKGROUND_RED;
+    break;
+  case I3D::Console::Color::WHITE:
+    mBackColor = BACKGROUND_GREEN | BACKGROUND_BLUE | BACKGROUND_RED;
+    break;
+  default:
+    mBackColor = 0;
+    break;
+  }
+  if(intensity == Console::Intensity::NORMAL)
+      mBackIntensity = 0;
+  else
+      mBackIntensity = BACKGROUND_INTENSITY;
+#else
+  mBackColor = static_cast<int>(backColor) + 40;
+  mBackIntensity = static_cast<int>(intensity);
+#endif
+  update();
+}
+
+void Console::setConsoleUnicode() 
+{
+#ifdef WIN32
+  //SetConsoleOutputCP(1252);     
+  //SetConsoleCP(1252);
+  SetConsoleOutputCP(65001);
+#endif
+}
+
+void Console::printMessage(const char *msg)
+{
+  // Por si esta corriendo la barra de progreso
+  std::cout << "\r";
+
+  /*Console console(level == MessageLevel::MSG_ERROR ? Console::Mode::OUTPUT_ERROR : Console::Mode::OUTPUT);
+  console.*/setConsoleForegroundColor(GetMessageProperties(level).foreColor, GetMessageProperties(level).intensity);
+  std::string aux(msg);
+  I3D::replaceString(&aux, "%", "%%");
+  printf_s("%s\n", aux.c_str());
+  reset();
+}
+
+void Console::onMsgDebug(const char *msg, const char *date)
+{
+  if (mLevel <= MessageLevel::MSG_DEBUG) {
+    //_write(msg, date);
+    printMessage(msg);
+  }
+}
+
+void Console::onMsgVerbose(const char *msg, const char *date)
+{
+  if (mLevel <= MessageLevel::MSG_VERBOSE) {
+    //_write(msg, date);
+    printMessage(msg);
+  }
+}
+
+void Console::onMsgInfo(const char *msg, const char *date)
+{
+  if (mLevel <= MessageLevel::MSG_INFO) {
+    //_write(msg, date);
+    printMessage(msg);
+  }
+}
+
+void Console::onMsgWarning(const char *msg, const char *date)
+{
+  if (mLevel <= MessageLevel::MSG_WARNING) {
+    //_write(msg, date);
+    printMessage(msg);
+  }
+}
+
+void Log::onMsgError(const char *msg, const char *date)
+{
+  if (mLevel <= MessageLevel::MSG_ERROR) {
+    //_write(msg, date);
+    printMessage(msg);
+  }
+}
+
+#ifdef WIN32
+void Console::init(DWORD handle) 
+{
+  setConsoleUnicode();
+  h = GetStdHandle(handle);
+  CONSOLE_SCREEN_BUFFER_INFO info; 
+  if (! GetConsoleScreenBufferInfo(h, &info)) {
+    mOldColorAttrs = 0x0007;
+  } else {
+    mOldColorAttrs = info.wAttributes; 
+  }
+  mForeColor = (mOldColorAttrs & 0x0007);
+  mForeIntensity = (mOldColorAttrs & 0x0008);
+  mBackColor = (mOldColorAttrs & 0x0070);
+  mBackIntensity = (mOldColorAttrs & 0x0080);
+}
+#else
+void Console::init(FILE *stream)
+{
+  mStream = stream;
+  mForeColor = 0;
+  mForeIntensity = 0;
+  mBackColor = 0;
+  mBackIntensity = 0;
+}
+#endif
+
+void Console::update()
+{
+#ifdef WIN32
+  SetConsoleTextAttribute(h, mForeColor | mBackColor | mForeIntensity | mBackIntensity);
+#else
+  sprintf(mCommand, "%c[%d;%d;%dm", 0x1B, mForeIntensity, mForeColor, mBackColor);
+  fprintf(mStream, "%s", mCommand);
+#endif
+}
+
+/* ---------------------------------------------------------------------------------- */
+
+
+
+/* ---------------------------------------------------------------------------------- */
+
 } // End namespace EXPERIMENTAL
 
 } // End namespace I3D
