--- conflicted
+++ resolved
@@ -61,10 +61,7 @@
 #cmakedefine TL_HAVE_GDAL
 
 #cmakedefine TL_HAVE_PROJ
-<<<<<<< HEAD
-=======
 #cmakedefine TL_HAVE_PROJ4
->>>>>>> c2b4d3ea
 
 // libraw: Lectura de formato raw
 #cmakedefine TL_HAVE_LIBRAW
