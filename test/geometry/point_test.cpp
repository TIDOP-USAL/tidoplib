--- conflicted
+++ resolved
@@ -299,11 +299,7 @@
 
 /* Constructor a partir de un array */
 
-<<<<<<< HEAD
-TEST(Point3, ArrayConstructor) 
-=======
 TEST(Point3, ArrayConstructor)
->>>>>>> c3c2207d
 {
   std::array<int, 3> pt_int{ { 23, 67, 23 } };
   Point3I pt_int_c(pt_int);
