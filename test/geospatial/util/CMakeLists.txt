##########################################################################
#                                                                        #
# Copyright (C) 2021 by Tidop Research Group                             #
# Copyright (C) 2021 by Esteban Ruiz de Oña Crespo                       #
#                                                                        #
# This file is part of TidopLib                                          #
#                                                                        #
# TidopLib is free software: you can redistribute it and/or modify       #
# it under the terms of the GNU Lesser General Public License as         #
# published by the Free Software Foundation, either version 3 of the     #
# License, or (at your option) any later version.                        #
#                                                                        #
# TidopLib is distributed in the hope that it will be useful,            #
# but WITHOUT ANY WARRANTY; without even the implied warranty of         #
# MERCHANTABILITY or FITNESS FOR A PARTICULAR PURPOSE.  See the          #
# GNU Lesser General Public License for more details.                    #
#                                                                        #
# You should have received a copy of the GNU Lesser General Public       #
# License along with TidopLib. If not, see <http://www.gnu.org/licenses>.#
#                                                                        #
# @license LGPL-3.0 <https://www.gnu.org/licenses/lgpl-3.0.html>         #
#                                                                        #
##########################################################################


include_directories(${CMAKE_BUILD_DIR})
include_directories(${CMAKE_SOURCE_DIR}/src)

set(test_filename util_test.cpp)
get_filename_component(test_name ${test_filename} NAME_WE)

project(${test_name} LANGUAGES CXX)

add_executable(${PROJECT_NAME} 
               ${test_filename})
			   
target_compile_definitions(${PROJECT_NAME} PUBLIC
                               $<$<BOOL:${HAVE_OPENBLAS}>:HAVE_LAPACK_CONFIG_H>
                               $<$<BOOL:${HAVE_OPENBLAS}>:LAPACK_COMPLEX_STRUCTURE>)
							   
target_link_libraries(${PROJECT_NAME}
                      TidopLib::Core 
                      TidopLib::Geom 
                      TidopLib::Geospatial
                      ${Boost_UNIT_TEST_FRAMEWORK_LIBRARY}
                      $<$<BOOL:${HAVE_GDAL}>:${GDAL_LIBRARY}>
<<<<<<< HEAD
=======
                      $<$<BOOL:${TL_HAVE_PROJ4}>:${PROJ4_LIBRARY}>
>>>>>>> c2b4d3ea
                      $<$<BOOL:${TL_HAVE_PROJ}>:PROJ::proj>
                      $<$<BOOL:${HAVE_OPENBLAS}>:OpenBLAS::OpenBLAS>
                      ${OpenCV_LIBS})
					  
	
set_target_properties(${PROJECT_NAME} PROPERTIES
                      OUTPUT_NAME ${PROJECT_NAME}
                      PROJECT_LABEL "(TEST) ${PROJECT_NAME}")

set_target_properties(${PROJECT_NAME} PROPERTIES 
                      FOLDER "test/geospatial")

add_test(NAME ${PROJECT_NAME} COMMAND $<TARGET_FILE:${PROJECT_NAME}>)<|MERGE_RESOLUTION|>--- conflicted
+++ resolved
@@ -44,10 +44,7 @@
                       TidopLib::Geospatial
                       ${Boost_UNIT_TEST_FRAMEWORK_LIBRARY}
                       $<$<BOOL:${HAVE_GDAL}>:${GDAL_LIBRARY}>
-<<<<<<< HEAD
-=======
                       $<$<BOOL:${TL_HAVE_PROJ4}>:${PROJ4_LIBRARY}>
->>>>>>> c2b4d3ea
                       $<$<BOOL:${TL_HAVE_PROJ}>:PROJ::proj>
                       $<$<BOOL:${HAVE_OPENBLAS}>:OpenBLAS::OpenBLAS>
                       ${OpenCV_LIBS})
