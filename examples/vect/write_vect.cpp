--- conflicted
+++ resolved
@@ -74,15 +74,10 @@
   //layer.push_back(polygon);
 
   VectorGraphics vector;
-<<<<<<< HEAD
-  if (VectorGraphics::Status::open_ok == vector.open(vect, VectorGraphics::Mode::create)) {
-    msgInfo("Create file: %s", vect.c_str());
-    vector.create(); ///TODO: Create tiene que tener las propiedades del fichero. Crear un objeto de propiedades de formato como en las imagenes
-=======
   vect_in.string();
-  if (VectorGraphics::Status::OPEN_FAIL == vector.open(file_in)) return 1;
+  if (VectorGraphics::Status::open_fail == vector.open(file_in)) return 1;
   VectorGraphics vector_out;
-  if (VectorGraphics::Status::OPEN_FAIL == vector_out.open(file_out, VectorGraphics::Mode::Create)) return 1;
+  if (VectorGraphics::Status::open_fail == vector_out.open(file_out, VectorGraphics::Mode::create)) return 1;
 
   vector_out.create();  //
 
@@ -93,7 +88,6 @@
     vector.read(0, &layer);
 
 
->>>>>>> ef79e5cf
     // Se añade una capa
     vector_out.createLayer(layer.name());
     vector_out.writeLayer(layer.name(), layer);
