--- conflicted
+++ resolved
@@ -57,83 +57,7 @@
   // Consola
   Console &console = Console::getInstance();
   console.setTitle(cmd_name.c_str());                           // Titulo de la ventana de consola
-<<<<<<< HEAD
-  //console.setConsoleUnicode();
-  //console.setFontHeight(24);                      // Se establece el tamaño de fuente
   console.setLogLevel(MessageLevel::msg_verbose);   // Se muestran todos los mensajes por consola
-  MessageManager::getInstance().addListener(&console);
-
-  if (1) { /// Nueva gestión de argumentos por consola
-    std::string file;
-    bool bOpt, bOpt2;
-    int val;
-    double val_d = 0.5;
-    size_t idx = 0;
-    std::vector<std::string> options;
-    options.push_back("OPT0");
-    options.push_back("OPT1");
-    options.push_back("OPT2");
-    options.push_back("OPT3");
-    options.push_back("OPT4");
-
-    Command cmd(cmd_name, "Ejemplo de aplicación de consola");
-    cmd.push_back(std::make_shared<ArgumentStringRequired>("file", 'f', "Ejemplo de parámetro obligatorio. Ruta de un fichero.", &file));
-    cmd.push_back(std::make_shared<ArgumentIntegerRequired>("int", 'i', "Valor entero", &val));
-    cmd.push_back(std::make_shared<ArgumentBooleanOptional>("bool", 'b', "boolean", &bOpt));
-    cmd.push_back(std::make_shared<ArgumentBooleanOptional>("opt", 'o', "boolean2", &bOpt2));
-    cmd.push_back(std::make_shared<ArgumentDoubleOptional>("double", "Parámetro doble. Si se omite se toma el valor por defecto", &val_d));
-    cmd.push_back(std::make_shared<ArgumentList_<std::string, false>>("options", "lista de opciones", options, &idx));
-
-    cmd.addExample(std::string(cmd_name).append(" --file c:/path/file.txt --int 30 -b"));
-    cmd.addExample(std::string(cmd_name).append(" -fc:/path/file.txt -i30 -b"));
-
-    // Parseo de los argumentos y comprobación de los mismos
-    Command::Status status = cmd.parse(argc, argv);
-    if (status == Command::Status::parse_error ) {
-      return 1;
-    } else if (status == Command::Status::show_help) {
-      return 0;
-    } else if (status == Command::Status::show_licence) {
-      return 0;
-    } else if (status == Command::Status::show_version) {
-      return 0;
-    }
-
-    msgInfo("file: %s", file.c_str());
-    msgInfo("int: %i", val);
-    msgInfo("bool: %s", bOpt ? "true" : "false");
-    msgInfo("double: %f", val_d);
-
-  } else {
-#ifdef TL_ENABLE_DEPRECATED_METHODS
-    // Se definen los parámetros y opciones
-    CmdParser cmdParser(name, "Ejemplo de aplicación de consola");
-    cmdParser.addParameter("file", "Ejemplo de parámetro obligatorio. Ruta de un fichero.");
-    cmdParser.addParameter("param2", "Parámetro opcional", true, "valor_opcional");
-    cmdParser.addOption("opt", "Opción");
-    cmdParser.addParameterOption("list_opt", "opt1,opt2,opt3", "Listado de opciones. Elegir una de las disponibles");
-
-    // Parseo de los argumentos y comprobación de los mismos
-    CmdParser::Status status = cmdParser.parse(argc, argv);
-    if (status == CmdParser::Status::PARSE_ERROR ) {
-      return 1;
-    } else if (status == CmdParser::Status::PARSE_HELP) {
-      return 0;
-    }
-
-    // Recuperación de los valores de los argumentos
-    std::string file = cmdParser.getValue<std::string>("file");
-
-    // Este parametro tiene un valor por defecto con lo cual puede ser omitido
-    std::string param2 = cmdParser.getValue<std::string>("param2");
-    // Se comprueba si existe la opción
-    bool bOpt = cmdParser.hasOption("opt");
-    // Devuelve la opción. Se puede utilizar un enum o un int
-    options opt = cmdParser.getParameterOptionIndex<options>("list_opt");
-    int opt_i = cmdParser.getParameterOptionIndex<int>("list_opt");
-#endif
-=======
-  console.setLogLevel(MessageLevel::MSG_VERBOSE);   // Se muestran todos los mensajes por consola
   MessageManager::getInstance().addListener(&console);
 
   std::string file;
@@ -161,15 +85,14 @@
 
   // Parseo de los argumentos y comprobación de los mismos
   Command::Status status = cmd.parse(argc, argv);
-  if (status == Command::Status::PARSE_ERROR ) {
+  if (status == Command::Status::parse_error ) {
     return 1;
-  } else if (status == Command::Status::SHOW_HELP) {
+  } else if (status == Command::Status::show_help) {
     return 0;
-  } else if (status == Command::Status::SHOW_LICENCE) {
+  } else if (status == Command::Status::show_licence) {
     return 0;
-  } else if (status == Command::Status::SHOW_VERSION) {
+  } else if (status == Command::Status::show_version) {
     return 0;
->>>>>>> ef79e5cf
   }
 
   msgInfo("file: %s", file.c_str());
