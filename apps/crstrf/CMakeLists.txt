##########################################################################
#                                                                        #
# Copyright (C) 2021 by Tidop Research Group                             #
# Copyright (C) 2021 by Esteban Ruiz de Oña Crespo                       #
#                                                                        #
# This file is part of TidopLib                                          #
#                                                                        #
# TidopLib is free software: you can redistribute it and/or modify       #
# it under the terms of the GNU Lesser General Public License as         #
# published by the Free Software Foundation, either version 3 of the     #
# License, or (at your option) any later version.                        #
#                                                                        #
# TidopLib is distributed in the hope that it will be useful,            #
# but WITHOUT ANY WARRANTY; without even the implied warranty of         #
# MERCHANTABILITY or FITNESS FOR A PARTICULAR PURPOSE.  See the          #
# GNU Lesser General Public License for more details.                    #
#                                                                        #
# You should have received a copy of the GNU Lesser General Public       #
# License along with TidopLib. If not, see <http://www.gnu.org/licenses>.#
#                                                                        #
# @license LGPL-3.0 <https://www.gnu.org/licenses/lgpl-3.0.html>         #
#                                                                        #
##########################################################################

if(TL_HAVE_GEOSPATIAL)
    
    include_directories(${CMAKE_CURRENT_SOURCE_DIR})
    #include_directories(${CMAKE_SOURCE_DIR}/src)
    
    project(crstransform LANGUAGES CXX)
    
    if(CMAKE_COMPILER_IS_GNUCXX AND NOT ENABLE_NOISY_WARNINGS)
        set(CMAKE_C_FLAGS "${CMAKE_C_FLAGS} -Wno-unused-function -Wno-missing-declarations")
        set(CMAKE_CXX_FLAGS "${CMAKE_CXX_FLAGS} -Wno-unused-function -Wno-missing-declarations")
    endif()
    
      
    add_executable(${PROJECT_NAME} crstransform.cpp)
    
    target_include_directories(${PROJECT_NAME} PRIVATE ${GDAL_INCLUDE_DIR})
    
    target_compile_definitions(${PROJECT_NAME} PUBLIC
                               $<$<BOOL:${OPENBLAS_FOUND}>:HAVE_LAPACK_CONFIG_H>
                               $<$<BOOL:${OPENBLAS_FOUND}>:LAPACK_COMPLEX_STRUCTURE>)

    target_link_libraries(${PROJECT_NAME} 
                          TidopLib::Core
                          TidopLib::Math
                          TidopLib::Geom
                          TidopLib::Geospatial
                          $<$<BOOL:${GDAL_FOUND}>:${GDAL_LIBRARY}>
<<<<<<< HEAD
=======
                          $<$<BOOL:${TL_HAVE_PROJ4}>:${PROJ4_LIBRARY}>
>>>>>>> c2b4d3ea
                          $<$<BOOL:${TL_HAVE_PROJ}>:PROJ::proj>
                          $<$<BOOL:${OPENBLAS_FOUND}>:${LAPACKE_LIBRARIES}>)
    					  
    if(HAVE_OPENCV)
        target_link_libraries(${PROJECT_NAME} 
                              ${OpenCV_LIBS})
    endif(HAVE_OPENCV)
   
    
    #if (UNIX)
    #    target_link_libraries(${PROJECT_NAME} 
    #                          -lpthread 
    #                          -ldl 
    #                          -lexpat 
    #                          -ljasper 
    #                          -ljpeg 
    #                          -ltiff 
    #                          -lpng 
    #                          -lm 
    #                          -lrt 
    #                          -lpcre)
    #endif()
    
    set_target_properties(${PROJECT_NAME} PROPERTIES
                          OUTPUT_NAME ${PROJECT_NAME}
                          PROJECT_LABEL ${PROJECT_NAME}
                          FOLDER "apps/crstransform")
    
    if(WIN32)
      if (MSVC AND NOT BUILD_SHARED_LIBS)
        set_target_properties(${PROJECT_NAME} PROPERTIES LINK_FLAGS "/NODEFAULTLIB:atlthunk.lib /NODEFAULTLIB:atlsd.lib /DEBUG")
      endif()
    endif()

endif()<|MERGE_RESOLUTION|>--- conflicted
+++ resolved
@@ -49,10 +49,7 @@
                           TidopLib::Geom
                           TidopLib::Geospatial
                           $<$<BOOL:${GDAL_FOUND}>:${GDAL_LIBRARY}>
-<<<<<<< HEAD
-=======
                           $<$<BOOL:${TL_HAVE_PROJ4}>:${PROJ4_LIBRARY}>
->>>>>>> c2b4d3ea
                           $<$<BOOL:${TL_HAVE_PROJ}>:PROJ::proj>
                           $<$<BOOL:${OPENBLAS_FOUND}>:${LAPACKE_LIBRARIES}>)
     					  
