--- conflicted
+++ resolved
@@ -39,90 +39,8 @@
 
 int main(int argc, char **argv)
 {
-<<<<<<< HEAD
-=======
+
 #if defined TL_HAVE_GDAL && (defined TL_HAVE_PROJ4 || defined TL_HAVE_PROJ)
-  Path app_path(argv[0]);
-  std::string cmd_name = app_path.baseName().toString();
-
-  // Consola
-  Console &console = Console::instance();
-  console.setTitle(cmd_name);
-  console.setConsoleUnicode();
-  console.setFontHeight(14);
-  console.setMessageLevel(MessageLevel::msg_verbose);
-  MessageManager::instance().addListener(&console);
-
-  std::string epsg_in;
-  std::string epsg_out;
-  std::string coord;
-  char separator = ';';
-  std::string coord_trf;
-  std::string log_file;
-
-  Command cmd(cmd_name, "Ejemplo de transformación de coordenadas");
-  cmd.addArgument(CreateArgumentStringRequired("epsg_in", 'i', "Sistema de referencia de entrada", &epsg_in));
-  cmd.addArgument(CreateArgumentStringRequired("epsg_out", 'o', "Sistema de referencia de salida", &epsg_out));
-  cmd.addArgument(CreateArgumentStringRequired("coord", 'c', "Fichero de texto con las coordenadas separadas por comas o cadena de texto con las coordenadas de un punto", &coord));
-  cmd.addArgument(CreateArgumentCharOptional("separator", 's', "Caracter separador de coordenadas. Por defecto ';'", &separator));
-  cmd.addArgument(CreateArgumentStringOptional("coord_trf", 't', "Fichero de texto con las coordenadas transformadas", &coord_trf));
-  cmd.addArgument(CreateArgumentStringOptional("log", 'l', "Fichero de log", &log_file));
-
-  cmd.addExample(cmd_name + " --epsg_in EPSG:25830 --epsg_out EPSG:4258 --coord 281815.044;4827675.243;123.35");
-  cmd.addExample(cmd_name + " -iEPSG:25830 -oEPSG:4258 --coord utm.txt");
-
-
-  Command::Status status = cmd.parse(argc, argv);
-  if (status == Command::Status::parse_error ) {
-    return 1;
-  } else if (status == Command::Status::show_help) {
-    return 0;
-  } else if (status == Command::Status::show_licence) {
-    return 0;
-  } else if (status == Command::Status::show_version) {
-    return 0;
-  }
-
-  if (!log_file.empty()) {
-    Log &log = Log::instance();
-    log.setMessageLevel(MessageLevel::msg_verbose);
-    log.setLogFile(log_file);
-    MessageManager::instance().addListener(&log);
-  }
-
-  try {
-
-    std::shared_ptr<Crs> epsgIn(new Crs(epsg_in));
-    std::shared_ptr<Crs> epsgOut(new Crs(epsg_out));
-    CrsTransform crs(epsgIn, epsgOut);
-    
-    std::ofstream ofs;
-    ofs.open(coord_trf, std::ofstream::out | std::ofstream::trunc);
-
-    if (Path::exists(coord)) {
-    
-      std::ifstream ifs;
-      ifs.open(coord, std::ifstream::in);
-      if (ifs.is_open()) {
-
-        std::string line;
-        while (std::getline(ifs, line)) {
-          std::vector<double> vector = split<double>(line, separator);
-          Point3D pt_in(vector[0], vector[1], vector[2]);
-          Point3D pt_out;
-          crs.transform(pt_in, pt_out);
-          msgInfo("%lf;%lf;%lf -> %lf;%lf;%lf", vector[0], vector[1], vector[2], pt_out.x, pt_out.y, pt_out.z);
-
-          if (ofs.is_open()) {
-            ofs << vector[0] << separator << vector[1] << separator << vector[2] << separator << " -> "
-                << pt_out.x << separator << pt_out.y << separator << pt_out.z << std::endl;
-          }
-        }
-        ifs.close();
-      }
->>>>>>> c2b4d3ea
-
-#if defined TL_HAVE_GDAL && defined TL_HAVE_PROJ
 
     Path app_path(argv[0]);
     std::string cmd_name = app_path.baseName().toString();
